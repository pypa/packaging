Changelog
---------

*unreleased*
~~~~~~~~~~~~

<<<<<<< HEAD
* Added the ``packaging.wheelfile`` module for reading and creating wheel files
  (:issue:`697`)
=======
* Change project license metadata to use an SPDX license expression.


25.0 - 2025-04-19
~~~~~~~~~~~~~~~~~

* PEP 751: Add support for ``extras`` and ``dependency_groups`` markers. (:issue:`885`)
* PEP 738: Add support for Android platform tags. (:issue:`880`)

24.2 - 2024-11-08
~~~~~~~~~~~~~~~~~

* PEP 639: Implement License-Expression and License-File (:issue:`828`)
* Use ``!r`` formatter for error messages with filenames (:issue:`844`)
* Add support for PEP 730 iOS tags (:issue:`832`)
* Fix prerelease detection for ``>`` and ``<`` (:issue:`794`)
* Fix uninformative error message (:issue:`830`)
* Refactor ``canonicalize_version`` (:issue:`793`)
* Patch python_full_version unconditionally (:issue:`825`)
* Fix doc for ``canonicalize_version`` to mention ``strip_trailing_zero`` and a typo in a docstring (:issue:`801`)
* Fix typo in Version ``__str__`` (:issue:`817`)
* Support creating a ``SpecifierSet`` from an iterable of ``Specifier`` objects (:issue:`775`)
>>>>>>> fe7dd6d8

24.1 - 2024-06-10
~~~~~~~~~~~~~~~~~

* Document ``markers.default_environment()`` (:issue:`753`).
* Add support for Python 3.13 (:issue:`783`).
* Modernise type annotations (:issue:`785`).
* Work around ``platform.python_version()`` returning non PEP 440 compliant version
  for non-tagged CPython builds (:issue:`802`).

24.0 - 2024-03-10
~~~~~~~~~~~~~~~~~

* Do specifier matching correctly when the specifier contains an epoch number
  and has more components than the version (:issue:`683`)
* Support the experimental ``--disable-gil`` builds in packaging.tags
  (:issue:`727`)
* BREAKING: Make optional ``metadata.Metadata`` attributes default to ``None`` (:issue:`733`)
* Fix errors when trying to access the ``description_content_type``, ``keywords``,
  and ``requires_python`` attributes on ``metadata.Metadata`` when those values
  have not been provided (:issue:`733`)
* Fix a bug preventing the use of the built in ``ExceptionGroup`` on versions of
  Python that support it (:issue:`725`)

23.2 - 2023-10-01
~~~~~~~~~~~~~~~~~

* Document calendar-based versioning scheme (:issue:`716`)
* Enforce that the entire marker string is parsed (:issue:`687`)
* Requirement parsing no longer automatically validates the URL (:issue:`120`)
* Canonicalize names for requirements comparison (:issue:`644`)
* Introduce ``metadata.Metadata`` (along with ``metadata.ExceptionGroup`` and ``metadata.InvalidMetadata``; :issue:`570`)
* Introduce the ``validate`` keyword parameter to ``utils.normalize_name()`` (:issue:`570`)
* Introduce ``utils.is_normalized_name()`` (:issue:`570`)
* Make ``utils.parse_sdist_filename()`` and ``utils.parse_wheel_filename()``
  raise ``InvalidSdistFilename`` and ``InvalidWheelFilename``, respectively,
  when the version component of the name is invalid
* Remove support for Python 3.7 (:issue:`783`)

23.1 - 2023-04-12
~~~~~~~~~~~~~~~~~

* Parse raw metadata (:issue:`671`)
* Import underlying parser functions as an underscored variable (:issue:`663`)
* Improve error for local version label with unsupported operators (:issue:`675`)
* Add dedicated error for specifiers with incorrect `.*` suffix
* Replace spaces in platform names with underscores (:issue:`620`)
* Relax typing of ``_key`` on ``_BaseVersion`` (:issue:`669`)
* Handle prefix match with zeros at end of prefix correctly (:issue:`674`)

23.0 - 2023-01-08
~~~~~~~~~~~~~~~~~

* Allow ``"extra"`` to be ``None`` in the marker environment (:issue:`650`)
* Refactor ``tags._generic_api`` to use ``EXT_SUFFIX`` (:issue:`607`)
* Correctly handle trailing whitespace on URL requirements (:issue:`642`)
* Fix typing for ``specifiers.BaseSpecifier.filter()`` (:issue:`643`)
* Use stable Python 3.11 in tests (:issue:`641`)
* Correctly handle non-normalised specifiers in requirements (:issue:`634`)
* Move to ``src/`` layout (:issue:`626`)
* Remove ``__about__`` file, in favour of keeping constants in ``__init__`` (:issue:`626`)

22.0 - 2022-12-07
~~~~~~~~~~~~~~~~~

* Explicitly declare support for Python 3.11 (:issue:`587`)
* Remove support for Python 3.6 (:issue:`500`)
* Remove ``LegacySpecifier`` and ``LegacyVersion`` (:issue:`407`)
* Add ``__hash__`` and ``__eq__`` to ``Requirement`` (:issue:`499`)
* Add a ``cpNNN-none-any`` tag (:issue:`541`)
* Adhere to :pep:`685` when evaluating markers with extras (:issue:`545`)
* Allow accepting locally installed prereleases with ``SpecifierSet``  (:issue:`515`)
* Allow pre-release versions in marker evaluation (:issue:`523`)
* Correctly parse ELF for musllinux on Big Endian (:issue:`538`)
* Document ``packaging.utils.NormalizedName`` (:issue:`565`)
* Document exceptions raised by functions in ``packaging.utils`` (:issue:`544`)
* Fix compatible version specifier incorrectly strip trailing ``0`` (:issue:`493`)
* Fix macOS platform tags with old macOS SDK (:issue:`513`)
* Forbid prefix version matching on pre-release/post-release segments (:issue:`563`)
* Normalize specifier version for prefix matching (:issue:`561`)
* Improve documentation for ``packaging.specifiers`` and ``packaging.version``. (:issue:`572`)
* ``Marker.evaluate`` will now assume evaluation environment with empty ``extra``.
  Evaluating markers like ``"extra == 'xyz'"`` without passing any extra in the
  ``environment`` will no longer raise an exception (:issue:`550`)
* Remove dependency on ``pyparsing``, by replacing it with a hand-written parser.
  This package now has no runtime dependencies (:issue:`468`)
* Update return type hint for ``Specifier.filter`` and ``SpecifierSet.filter``
  to use ``Iterator`` instead of ``Iterable`` (:issue:`584`)

21.3 - 2021-11-17
~~~~~~~~~~~~~~~~~

* Add a ``pp3-none-any`` tag (:issue:`311`)
* Replace the blank pyparsing 3 exclusion with a 3.0.5 exclusion (:issue:`481`, :issue:`486`)
* Fix a spelling mistake (:issue:`479`)

21.2 - 2021-10-29
~~~~~~~~~~~~~~~~~

* Update documentation entry for 21.1.

21.1 - 2021-10-29
~~~~~~~~~~~~~~~~~

* Update pin to pyparsing to exclude 3.0.0.

21.0 - 2021-07-03
~~~~~~~~~~~~~~~~~

* PEP 656: musllinux support (:issue:`411`)
* Drop support for Python 2.7, Python 3.4 and Python 3.5.
* Replace distutils usage with sysconfig (:issue:`396`)
* Add support for zip files in ``parse_sdist_filename`` (:issue:`429`)
* Use cached ``_hash`` attribute to short-circuit tag equality comparisons (:issue:`417`)
* Specify the default value for the ``specifier`` argument to ``SpecifierSet`` (:issue:`437`)
* Proper keyword-only "warn" argument in packaging.tags (:issue:`403`)
* Correctly remove prerelease suffixes from ~= check (:issue:`366`)
* Fix type hints for ``Version.post`` and ``Version.dev`` (:issue:`393`)
* Use typing alias ``UnparsedVersion`` (:issue:`398`)
* Improve type inference for ``packaging.specifiers.filter()`` (:issue:`430`)
* Tighten the return type of ``canonicalize_version()`` (:issue:`402`)

20.9 - 2021-01-29
~~~~~~~~~~~~~~~~~

* Run `isort <https://pypi.org/project/isort/>`_ over the code base (:issue:`377`)
* Add support for the ``macosx_10_*_universal2`` platform tags (:issue:`379`)
* Introduce ``packaging.utils.parse_wheel_filename()`` and ``parse_sdist_filename()``
  (:issue:`387` and :issue:`389`)

20.8 - 2020-12-11
~~~~~~~~~~~~~~~~~

* Revert back to setuptools for compatibility purposes for some Linux distros (:issue:`363`)
* Do not insert an underscore in wheel tags when the interpreter version number
  is more than 2 digits (:issue:`372`)

20.7 - 2020-11-28
~~~~~~~~~~~~~~~~~

No unreleased changes.

20.6 - 2020-11-28
~~~~~~~~~~~~~~~~~

.. note:: This release was subsequently yanked, and these changes were included in 20.7.

* Fix flit configuration, to include LICENSE files (:issue:`357`)
* Make `intel` a recognized CPU architecture for the `universal` macOS platform tag (:issue:`361`)
* Add some missing type hints to `packaging.requirements` (issue:`350`)

20.5 - 2020-11-27
~~~~~~~~~~~~~~~~~

* Officially support Python 3.9 (:issue:`343`)
* Deprecate the ``LegacyVersion`` and ``LegacySpecifier`` classes (:issue:`321`)
* Handle ``OSError`` on non-dynamic executables when attempting to resolve
  the glibc version string.

20.4 - 2020-05-19
~~~~~~~~~~~~~~~~~

* Canonicalize version before comparing specifiers. (:issue:`282`)
* Change type hint for ``canonicalize_name`` to return
  ``packaging.utils.NormalizedName``.
  This enables the use of static typing tools (like mypy) to detect mixing of
  normalized and un-normalized names.

20.3 - 2020-03-05
~~~~~~~~~~~~~~~~~

* Fix changelog for 20.2.

20.2 - 2020-03-05
~~~~~~~~~~~~~~~~~

* Fix a bug that caused a 32-bit OS that runs on a 64-bit ARM CPU (e.g. ARM-v8,
  aarch64), to report the wrong bitness.

20.1 - 2020-01-24
~~~~~~~~~~~~~~~~~~~

* Fix a bug caused by reuse of an exhausted iterator. (:issue:`257`)

20.0 - 2020-01-06
~~~~~~~~~~~~~~~~~

* Add type hints (:issue:`191`)

* Add proper trove classifiers for PyPy support (:issue:`198`)

* Scale back depending on ``ctypes`` for manylinux support detection (:issue:`171`)

* Use ``sys.implementation.name`` where appropriate for ``packaging.tags`` (:issue:`193`)

* Expand upon the API provided by ``packaging.tags``: ``interpreter_name()``, ``mac_platforms()``, ``compatible_tags()``, ``cpython_tags()``, ``generic_tags()`` (:issue:`187`)

* Officially support Python 3.8 (:issue:`232`)

* Add ``major``, ``minor``, and ``micro`` aliases to ``packaging.version.Version`` (:issue:`225`)

* Properly mark ``packaging`` has being fully typed by adding a `py.typed` file (:issue:`226`)

19.2 - 2019-09-18
~~~~~~~~~~~~~~~~~

* Remove dependency on ``attrs`` (:issue:`178`, :issue:`179`)

* Use appropriate fallbacks for CPython ABI tag (:issue:`181`, :issue:`185`)

* Add manylinux2014 support (:issue:`186`)

* Improve ABI detection (:issue:`181`)

* Properly handle debug wheels for Python 3.8 (:issue:`172`)

* Improve detection of debug builds on Windows (:issue:`194`)

19.1 - 2019-07-30
~~~~~~~~~~~~~~~~~

* Add the ``packaging.tags`` module. (:issue:`156`)

* Correctly handle two-digit versions in ``python_version`` (:issue:`119`)


19.0 - 2019-01-20
~~~~~~~~~~~~~~~~~

* Fix string representation of PEP 508 direct URL requirements with markers.

* Better handling of file URLs

  This allows for using ``file:///absolute/path``, which was previously
  prevented due to the missing ``netloc``.

  This allows for all file URLs that ``urlunparse`` turns back into the
  original URL to be valid.


18.0 - 2018-09-26
~~~~~~~~~~~~~~~~~

* Improve error messages when invalid requirements are given. (:issue:`129`)


17.1 - 2017-02-28
~~~~~~~~~~~~~~~~~

* Fix ``utils.canonicalize_version`` when supplying non PEP 440 versions.


17.0 - 2017-02-28
~~~~~~~~~~~~~~~~~

* Drop support for python 2.6, 3.2, and 3.3.

* Define minimal pyparsing version to 2.0.2 (:issue:`91`).

* Add ``epoch``, ``release``, ``pre``, ``dev``, and ``post`` attributes to
  ``Version`` and ``LegacyVersion`` (:issue:`34`).

* Add ``Version().is_devrelease`` and ``LegacyVersion().is_devrelease`` to
  make it easy to determine if a release is a development release.

* Add ``utils.canonicalize_version`` to canonicalize version strings or
  ``Version`` instances (:issue:`121`).


16.8 - 2016-10-29
~~~~~~~~~~~~~~~~~

* Fix markers that utilize ``in`` so that they render correctly.

* Fix an erroneous test on Python RC releases.


16.7 - 2016-04-23
~~~~~~~~~~~~~~~~~

* Add support for the deprecated ``python_implementation`` marker which was
  an undocumented setuptools marker in addition to the newer markers.


16.6 - 2016-03-29
~~~~~~~~~~~~~~~~~

* Add support for the deprecated, PEP 345 environment markers in addition to
  the newer markers.


16.5 - 2016-02-26
~~~~~~~~~~~~~~~~~

* Fix a regression in parsing requirements with whitespaces between the comma
  separators.


16.4 - 2016-02-22
~~~~~~~~~~~~~~~~~

* Fix a regression in parsing requirements like ``foo (==4)``.


16.3 - 2016-02-21
~~~~~~~~~~~~~~~~~

* Fix a bug where ``packaging.requirements:Requirement`` was overly strict when
  matching legacy requirements.


16.2 - 2016-02-09
~~~~~~~~~~~~~~~~~

* Add a function that implements the name canonicalization from PEP 503.


16.1 - 2016-02-07
~~~~~~~~~~~~~~~~~

* Implement requirement specifiers from PEP 508.


16.0 - 2016-01-19
~~~~~~~~~~~~~~~~~

* Relicense so that packaging is available under *either* the Apache License,
  Version 2.0 or a 2 Clause BSD license.

* Support installation of packaging when only distutils is available.

* Fix ``==`` comparison when there is a prefix and a local version in play.
  (:issue:`41`).

* Implement environment markers from PEP 508.


15.3 - 2015-08-01
~~~~~~~~~~~~~~~~~

* Normalize post-release spellings for rev/r prefixes. :issue:`35`


15.2 - 2015-05-13
~~~~~~~~~~~~~~~~~

* Fix an error where the arbitrary specifier (``===``) was not correctly
  allowing pre-releases when it was being used.

* Expose the specifier and version parts through properties on the
  ``Specifier`` classes.

* Allow iterating over the ``SpecifierSet`` to get access to all of the
  ``Specifier`` instances.

* Allow testing if a version is contained within a specifier via the ``in``
  operator.


15.1 - 2015-04-13
~~~~~~~~~~~~~~~~~

* Fix a logic error that was causing inconsistent answers about whether or not
  a pre-release was contained within a ``SpecifierSet`` or not.


15.0 - 2015-01-02
~~~~~~~~~~~~~~~~~

* Add ``Version().is_postrelease`` and ``LegacyVersion().is_postrelease`` to
  make it easy to determine if a release is a post release.

* Add ``Version().base_version`` and ``LegacyVersion().base_version`` to make
  it easy to get the public version without any pre or post release markers.

* Support the update to PEP 440 which removed the implied ``!=V.*`` when using
  either ``>V`` or ``<V`` and which instead special cased the handling of
  pre-releases, post-releases, and local versions when using ``>V`` or ``<V``.


14.5 - 2014-12-17
~~~~~~~~~~~~~~~~~

* Normalize release candidates as ``rc`` instead of ``c``.

* Expose the ``VERSION_PATTERN`` constant, a regular expression matching
  a valid version.


14.4 - 2014-12-15
~~~~~~~~~~~~~~~~~

* Ensure that versions are normalized before comparison when used in a
  specifier with a less than (``<``) or greater than (``>``) operator.


14.3 - 2014-11-19
~~~~~~~~~~~~~~~~~

* **BACKWARDS INCOMPATIBLE** Refactor specifier support so that it can sanely
  handle legacy specifiers as well as PEP 440 specifiers.

* **BACKWARDS INCOMPATIBLE** Move the specifier support out of
  ``packaging.version`` into ``packaging.specifiers``.


14.2 - 2014-09-10
~~~~~~~~~~~~~~~~~

* Add prerelease support to ``Specifier``.
* Remove the ability to do ``item in Specifier()`` and replace it with
  ``Specifier().contains(item)`` in order to allow flags that signal if a
  prerelease should be accepted or not.
* Add a method ``Specifier().filter()`` which will take an iterable and returns
  an iterable with items that do not match the specifier filtered out.


14.1 - 2014-09-08
~~~~~~~~~~~~~~~~~

* Allow ``LegacyVersion`` and ``Version`` to be sorted together.
* Add ``packaging.version.parse()`` to enable easily parsing a version string
  as either a ``Version`` or a ``LegacyVersion`` depending on it's PEP 440
  validity.


14.0 - 2014-09-05
~~~~~~~~~~~~~~~~~

* Initial release.


.. _`master`: https://github.com/pypa/packaging/<|MERGE_RESOLUTION|>--- conflicted
+++ resolved
@@ -4,12 +4,9 @@
 *unreleased*
 ~~~~~~~~~~~~
 
-<<<<<<< HEAD
-* Added the ``packaging.wheelfile`` module for reading and creating wheel files
+* Add the ``packaging.wheelfile`` module for reading and creating wheel files
   (:issue:`697`)
-=======
 * Change project license metadata to use an SPDX license expression.
-
 
 25.0 - 2025-04-19
 ~~~~~~~~~~~~~~~~~
@@ -30,7 +27,6 @@
 * Fix doc for ``canonicalize_version`` to mention ``strip_trailing_zero`` and a typo in a docstring (:issue:`801`)
 * Fix typo in Version ``__str__`` (:issue:`817`)
 * Support creating a ``SpecifierSet`` from an iterable of ``Specifier`` objects (:issue:`775`)
->>>>>>> fe7dd6d8
 
 24.1 - 2024-06-10
 ~~~~~~~~~~~~~~~~~
