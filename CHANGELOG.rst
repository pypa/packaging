--- conflicted
+++ resolved
@@ -6,15 +6,12 @@
 
 * Do specifier matching correctly when the specifier contains an epoch number
   and has more components than the version (:issue:`683`)
-<<<<<<< HEAD
-* Fix a bug preventing the use of the built in ``ExceptionGroup`` on versions of
-  Python that support it (:issue:`725`)
-=======
 * BREAKING: Make optional ``metadata.Metadata`` attributes default to ``None`` (:issue:`733`)
 * Fix errors when trying to access the ``description_content_type``, ``keywords``,
   and ``requires_python`` attributes on ``metadata.Metadata`` when those values
   have not been provided (:issue:`733`)
->>>>>>> 09f131b3
+* Fix a bug preventing the use of the built in ``ExceptionGroup`` on versions of
+  Python that support it (:issue:`725`)
 
 23.2 - 2023-10-01
 ~~~~~~~~~~~~~~~~~
