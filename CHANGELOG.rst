--- conflicted
+++ resolved
@@ -6,17 +6,14 @@
 
 * Do specifier matching correctly when the specifier contains an epoch number
   and has more components than the version (:issue:`683`)
-<<<<<<< HEAD
 * Support the experimental ``--disable-gil`` builds in packaging.tags
   (:issue:`727`)
-=======
 * BREAKING: Make optional ``metadata.Metadata`` attributes default to ``None`` (:issue:`733`)
 * Fix errors when trying to access the ``description_content_type``, ``keywords``,
   and ``requires_python`` attributes on ``metadata.Metadata`` when those values
   have not been provided (:issue:`733`)
 * Fix a bug preventing the use of the built in ``ExceptionGroup`` on versions of
   Python that support it (:issue:`725`)
->>>>>>> 8e491131
 
 23.2 - 2023-10-01
 ~~~~~~~~~~~~~~~~~
