# This file is dual licensed under the terms of the Apache License, Version
# 2.0, and the BSD License. See the LICENSE file in the root of this repository
# for complete details.

import itertools
import operator

import pytest

from packaging.specifiers import InvalidSpecifier, Specifier, SpecifierSet
from packaging.version import Version, parse

from .test_version import VERSIONS

LEGACY_SPECIFIERS = [
    "==2.1.0.3",
    "!=2.2.0.5",
    "<=5",
    ">=7.9a1",
    "<1.0.dev1",
    ">2.0.post1",
]

SPECIFIERS = [
    "~=2.0",
    "==2.1.*",
    "==2.1.0.3",
    "!=2.2.*",
    "!=2.2.0.5",
    "<=5",
    ">=7.9a1",
    "<1.0.dev1",
    ">2.0.post1",
]


class TestSpecifier:
    @pytest.mark.parametrize("specifier", SPECIFIERS)
    def test_specifiers_valid(self, specifier):
        Specifier(specifier)

    @pytest.mark.parametrize(
        "specifier",
        [
            # Operator-less specifier
            "2.0",
            # Invalid operator
            "=>2.0",
            # Version-less specifier
            "==",
            # Local segment on operators which don't support them
            "~=1.0+5",
            ">=1.0+deadbeef",
            "<=1.0+abc123",
            ">1.0+watwat",
            "<1.0+1.0",
            # Prefix matching on operators which don't support them
            "~=1.0.*",
            ">=1.0.*",
            "<=1.0.*",
            ">1.0.*",
            "<1.0.*",
            # Combination of local and prefix matching on operators which do
            # support one or the other
            "==1.0.*+5",
            "!=1.0.*+deadbeef",
            # Prefix matching cannot be used with a pre-release, post-release,
            # dev or local version
            "==2.0a1.*",
            "!=2.0a1.*",
            "==2.0.post1.*",
            "!=2.0.post1.*",
            "==2.0.dev1.*",
            "!=2.0.dev1.*",
            "==1.0+5.*",
            "!=1.0+deadbeef.*",
            # Prefix matching must appear at the end
            "==1.0.*.5",
            # Compatible operator requires 2 digits in the release operator
            "~=1",
            # Cannot use a prefix matching after a .devN version
            "==1.0.dev1.*",
            "!=1.0.dev1.*",
        ],
    )
    def test_specifiers_invalid(self, specifier):
        with pytest.raises(InvalidSpecifier):
            Specifier(specifier)

    @pytest.mark.parametrize(
        "version",
        [
            # Various development release incarnations
            "1.0dev",
            "1.0.dev",
            "1.0dev1",
            "1.0-dev",
            "1.0-dev1",
            "1.0DEV",
            "1.0.DEV",
            "1.0DEV1",
            "1.0.DEV1",
            "1.0-DEV",
            "1.0-DEV1",
            # Various alpha incarnations
            "1.0a",
            "1.0.a",
            "1.0.a1",
            "1.0-a",
            "1.0-a1",
            "1.0alpha",
            "1.0.alpha",
            "1.0.alpha1",
            "1.0-alpha",
            "1.0-alpha1",
            "1.0A",
            "1.0.A",
            "1.0.A1",
            "1.0-A",
            "1.0-A1",
            "1.0ALPHA",
            "1.0.ALPHA",
            "1.0.ALPHA1",
            "1.0-ALPHA",
            "1.0-ALPHA1",
            # Various beta incarnations
            "1.0b",
            "1.0.b",
            "1.0.b1",
            "1.0-b",
            "1.0-b1",
            "1.0beta",
            "1.0.beta",
            "1.0.beta1",
            "1.0-beta",
            "1.0-beta1",
            "1.0B",
            "1.0.B",
            "1.0.B1",
            "1.0-B",
            "1.0-B1",
            "1.0BETA",
            "1.0.BETA",
            "1.0.BETA1",
            "1.0-BETA",
            "1.0-BETA1",
            # Various release candidate incarnations
            "1.0c",
            "1.0.c",
            "1.0.c1",
            "1.0-c",
            "1.0-c1",
            "1.0rc",
            "1.0.rc",
            "1.0.rc1",
            "1.0-rc",
            "1.0-rc1",
            "1.0C",
            "1.0.C",
            "1.0.C1",
            "1.0-C",
            "1.0-C1",
            "1.0RC",
            "1.0.RC",
            "1.0.RC1",
            "1.0-RC",
            "1.0-RC1",
            # Various post release incarnations
            "1.0post",
            "1.0.post",
            "1.0post1",
            "1.0-post",
            "1.0-post1",
            "1.0POST",
            "1.0.POST",
            "1.0POST1",
            "1.0.POST1",
            "1.0-POST",
            "1.0-POST1",
            "1.0-5",
            # Local version case insensitivity
            "1.0+AbC",
            # Integer Normalization
            "1.01",
            "1.0a05",
            "1.0b07",
            "1.0c056",
            "1.0rc09",
            "1.0.post000",
            "1.1.dev09000",
            "00!1.2",
            "0100!0.0",
            # Various other normalizations
            "v1.0",
            "  \r \f \v v1.0\t\n",
        ],
    )
    def test_specifiers_normalized(self, version):
        if "+" not in version:
            ops = ["~=", "==", "!=", "<=", ">=", "<", ">"]
        else:
            ops = ["==", "!="]

        for op in ops:
            Specifier(op + version)

    @pytest.mark.parametrize(
        ("specifier", "expected"),
        [
            # Single item specifiers should just be reflexive
            ("!=2.0", "!=2.0"),
            ("<2.0", "<2.0"),
            ("<=2.0", "<=2.0"),
            ("==2.0", "==2.0"),
            (">2.0", ">2.0"),
            (">=2.0", ">=2.0"),
            ("~=2.0", "~=2.0"),
            # Spaces should be removed
            ("< 2", "<2"),
        ],
    )
    def test_specifiers_str_and_repr(self, specifier, expected):
        spec = Specifier(specifier)

        assert str(spec) == expected
        assert repr(spec) == f"<Specifier({expected!r})>"

    @pytest.mark.parametrize("specifier", SPECIFIERS)
    def test_specifiers_hash(self, specifier):
        assert hash(Specifier(specifier)) == hash(Specifier(specifier))

    @pytest.mark.parametrize(
        ("left", "right", "op"),
        itertools.chain.from_iterable(
            # Verify that the equal (==) operator works correctly
            [[(x, x, operator.eq) for x in SPECIFIERS]]
            +
            # Verify that the not equal (!=) operator works correctly
            [
                [(x, y, operator.ne) for j, y in enumerate(SPECIFIERS) if i != j]
                for i, x in enumerate(SPECIFIERS)
            ]
        ),
    )
    def test_comparison_true(self, left, right, op):
        assert op(Specifier(left), Specifier(right))
        assert op(left, Specifier(right))
        assert op(Specifier(left), right)

    @pytest.mark.parametrize(("left", "right"), [("==2.8.0", "==2.8")])
    def test_comparison_canonicalizes(self, left, right):
        assert Specifier(left) == Specifier(right)
        assert left == Specifier(right)
        assert Specifier(left) == right

    @pytest.mark.parametrize(
        ("left", "right", "op"),
        itertools.chain.from_iterable(
            # Verify that the equal (==) operator works correctly
            [[(x, x, operator.ne) for x in SPECIFIERS]]
            +
            # Verify that the not equal (!=) operator works correctly
            [
                [(x, y, operator.eq) for j, y in enumerate(SPECIFIERS) if i != j]
                for i, x in enumerate(SPECIFIERS)
            ]
        ),
    )
    def test_comparison_false(self, left, right, op):
        assert not op(Specifier(left), Specifier(right))
        assert not op(left, Specifier(right))
        assert not op(Specifier(left), right)

    def test_comparison_non_specifier(self):
        assert Specifier("==1.0") != 12
        assert not Specifier("==1.0") == 12
        assert Specifier("==1.0") != "12"
        assert not Specifier("==1.0") == "12"

    @pytest.mark.parametrize(
        ("version", "spec", "expected"),
        [
            (v, s, True)
            for v, s in [
                # Test the equality operation
                ("2.0", "==2"),
                ("2.0", "==2.0"),
                ("2.0", "==2.0.0"),
                ("2.0+deadbeef", "==2"),
                ("2.0+deadbeef", "==2.0"),
                ("2.0+deadbeef", "==2.0.0"),
                ("2.0+deadbeef", "==2+deadbeef"),
                ("2.0+deadbeef", "==2.0+deadbeef"),
                ("2.0+deadbeef", "==2.0.0+deadbeef"),
                ("2.0+deadbeef.0", "==2.0.0+deadbeef.00"),
                # Test the equality operation with a prefix
                ("2.dev1", "==2.*"),
                ("2a1", "==2.*"),
                ("2a1.post1", "==2.*"),
                ("2b1", "==2.*"),
                ("2b1.dev1", "==2.*"),
                ("2c1", "==2.*"),
                ("2c1.post1.dev1", "==2.*"),
                ("2c1.post1.dev1", "==2.0.*"),
                ("2rc1", "==2.*"),
                ("2rc1", "==2.0.*"),
                ("2", "==2.*"),
                ("2", "==2.0.*"),
                ("2", "==0!2.*"),
                ("0!2", "==2.*"),
                ("2.0", "==2.*"),
                ("2.0.0", "==2.*"),
                ("2.1+local.version", "==2.1.*"),
                # Test the in-equality operation
                ("2.1", "!=2"),
                ("2.1", "!=2.0"),
                ("2.0.1", "!=2"),
                ("2.0.1", "!=2.0"),
                ("2.0.1", "!=2.0.0"),
                ("2.0", "!=2.0+deadbeef"),
                # Test the in-equality operation with a prefix
                ("2.0", "!=3.*"),
                ("2.1", "!=2.0.*"),
                # Test the greater than equal operation
                ("2.0", ">=2"),
                ("2.0", ">=2.0"),
                ("2.0", ">=2.0.0"),
                ("2.0.post1", ">=2"),
                ("2.0.post1.dev1", ">=2"),
                ("3", ">=2"),
                ("3.0.0a8", ">=3.0.0a7"),
                # Test the less than equal operation
                ("2.0", "<=2"),
                ("2.0", "<=2.0"),
                ("2.0", "<=2.0.0"),
                ("2.0.dev1", "<=2"),
                ("2.0a1", "<=2"),
                ("2.0a1.dev1", "<=2"),
                ("2.0b1", "<=2"),
                ("2.0b1.post1", "<=2"),
                ("2.0c1", "<=2"),
                ("2.0c1.post1.dev1", "<=2"),
                ("2.0rc1", "<=2"),
                ("1", "<=2"),
                ("3.0.0a7", "<=3.0.0a8"),
                # Test the greater than operation
                ("3", ">2"),
                ("2.1", ">2.0"),
                ("2.0.1", ">2"),
                ("2.1.post1", ">2"),
                ("2.1+local.version", ">2"),
                ("3.0.0a8", ">3.0.0a7"),
                # Test the less than operation
                ("1", "<2"),
                ("2.0", "<2.1"),
                ("2.0.dev0", "<2.1"),
                ("3.0.0a7", "<3.0.0a8"),
                # Test the compatibility operation
                ("1", "~=1.0"),
                ("1.0.1", "~=1.0"),
                ("1.1", "~=1.0"),
                ("1.9999999", "~=1.0"),
                ("1.1", "~=1.0a1"),
                ("2022.01.01", "~=2022.01.01"),
                # Test that epochs are handled sanely
                ("2!1.0", "~=2!1.0"),
                ("2!1.0", "==2!1.*"),
                ("2!1.0", "==2!1.0"),
                ("2!1.0", "!=1.0"),
                ("2!1.0.0", "==2!1.0.0.0.*"),
                ("2!1.0.0", "==2!1.0.*"),
                ("2!1.0.0", "==2!1.*"),
                ("1.0", "!=2!1.0"),
                ("1.0", "<=2!0.1"),
                ("2!1.0", ">=2.0"),
                ("1.0", "<2!0.1"),
                ("2!1.0", ">2.0"),
                # Test some normalization rules
                ("2.0.5", ">2.0dev"),
            ]
        ]
        + [
            (v, s, False)
            for v, s in [
                # Test the equality operation
                ("2.1", "==2"),
                ("2.1", "==2.0"),
                ("2.1", "==2.0.0"),
                ("2.0", "==2.0+deadbeef"),
                # Test the equality operation with a prefix
                ("2.0", "==3.*"),
                ("2.1", "==2.0.*"),
                # Test the in-equality operation
                ("2.0", "!=2"),
                ("2.0", "!=2.0"),
                ("2.0", "!=2.0.0"),
                ("2.0+deadbeef", "!=2"),
                ("2.0+deadbeef", "!=2.0"),
                ("2.0+deadbeef", "!=2.0.0"),
                ("2.0+deadbeef", "!=2+deadbeef"),
                ("2.0+deadbeef", "!=2.0+deadbeef"),
                ("2.0+deadbeef", "!=2.0.0+deadbeef"),
                ("2.0+deadbeef.0", "!=2.0.0+deadbeef.00"),
                # Test the in-equality operation with a prefix
                ("2.dev1", "!=2.*"),
                ("2a1", "!=2.*"),
                ("2a1.post1", "!=2.*"),
                ("2b1", "!=2.*"),
                ("2b1.dev1", "!=2.*"),
                ("2c1", "!=2.*"),
                ("2c1.post1.dev1", "!=2.*"),
                ("2c1.post1.dev1", "!=2.0.*"),
                ("2rc1", "!=2.*"),
                ("2rc1", "!=2.0.*"),
                ("2", "!=2.*"),
                ("2", "!=2.0.*"),
                ("2.0", "!=2.*"),
                ("2.0.0", "!=2.*"),
                # Test the greater than equal operation
                ("2.0.dev1", ">=2"),
                ("2.0a1", ">=2"),
                ("2.0a1.dev1", ">=2"),
                ("2.0b1", ">=2"),
                ("2.0b1.post1", ">=2"),
                ("2.0c1", ">=2"),
                ("2.0c1.post1.dev1", ">=2"),
                ("2.0rc1", ">=2"),
                ("1", ">=2"),
                # Test the less than equal operation
                ("2.0.post1", "<=2"),
                ("2.0.post1.dev1", "<=2"),
                ("3", "<=2"),
                # Test the greater than operation
                ("1", ">2"),
                ("2.0.dev1", ">2"),
                ("2.0a1", ">2"),
                ("2.0a1.post1", ">2"),
                ("2.0b1", ">2"),
                ("2.0b1.dev1", ">2"),
                ("2.0c1", ">2"),
                ("2.0c1.post1.dev1", ">2"),
                ("2.0rc1", ">2"),
                ("2.0", ">2"),
                ("2.0.post1", ">2"),
                ("2.0.post1.dev1", ">2"),
                ("2.0+local.version", ">2"),
                # Test the less than operation
                ("2.0.dev1", "<2"),
                ("2.0a1", "<2"),
                ("2.0a1.post1", "<2"),
                ("2.0b1", "<2"),
                ("2.0b2.dev1", "<2"),
                ("2.0c1", "<2"),
                ("2.0c1.post1.dev1", "<2"),
                ("2.0rc1", "<2"),
                ("2.0", "<2"),
                ("2.post1", "<2"),
                ("2.post1.dev1", "<2"),
                ("3", "<2"),
                # Test the compatibility operation
                ("2.0", "~=1.0"),
                ("1.1.0", "~=1.0.0"),
                ("1.1.post1", "~=1.0.0"),
                # Test that epochs are handled sanely
                ("1.0", "~=2!1.0"),
                ("2!1.0", "~=1.0"),
                ("2!1.0", "==1.0"),
                ("1.0", "==2!1.0"),
                ("2!1.0", "==1.0.0.*"),
                ("1.0", "==2!1.0.0.*"),
                ("2!1.0", "==1.*"),
                ("1.0", "==2!1.*"),
                ("2!1.0", "!=2!1.0"),
            ]
        ],
    )
    def test_specifiers(self, version, spec, expected):
        spec = Specifier(spec, prereleases=True)

        if expected:
            # Test that the plain string form works
            assert version in spec
            assert spec.contains(version)

            # Test that the version instance form works
            assert Version(version) in spec
            assert spec.contains(Version(version))
        else:
            # Test that the plain string form works
            assert version not in spec
            assert not spec.contains(version)

            # Test that the version instance form works
            assert Version(version) not in spec
            assert not spec.contains(Version(version))

    @pytest.mark.parametrize(
        ("spec", "version"),
        [
            ("==1.0", "not a valid version"),
            ("===invalid", "invalid"),
        ],
    )
    def test_invalid_spec(self, spec, version):
        spec = Specifier(spec, prereleases=True)
        assert not spec.contains(version)

    @pytest.mark.parametrize(
        (
            "specifier",
            "initial_prereleases",
            "set_prereleases",
            "version",
            "initial_contains",
            "final_contains",
        ),
        [
            (">1.0", None, True, "1.0.dev1", False, False),
            (">1.0", None, True, "2.0.dev1", True, True),
            # Setting prereleases to True explicitly includes prerelease versions
            (">1.0", None, True, "2.0.dev1", True, True),
            (">1.0", False, True, "2.0.dev1", False, True),
            # Setting prereleases to False explicitly excludes prerelease versions
            (">1.0", None, False, "2.0.dev1", True, False),
            (">1.0", True, False, "2.0.dev1", True, False),
            # Setting prereleases to None falls back to default behavior
            (">1.0", True, None, "2.0.dev1", True, True),
            (">1.0", False, None, "2.0.dev1", False, True),
            # Different specifiers with prerelease versions
            (">=2.0.dev1", None, True, "2.0a1", True, True),
            (">=2.0.dev1", None, False, "2.0a1", True, False),
            # Alpha/beta/rc/dev variations
            (">1.0", None, True, "2.0a1", True, True),
            (">1.0", None, True, "2.0b1", True, True),
            (">1.0", None, True, "2.0rc1", True, True),
            # Edge cases
            ("==2.0.*", None, True, "2.0.dev1", True, True),
            ("==2.0.*", None, False, "2.0.dev1", True, False),
            # Specifiers that already include prereleases implicitly
            ("<1.0.dev1", None, False, "0.9.dev1", True, False),
            (">1.0.dev1", None, None, "1.1.dev1", True, True),
            # Multiple changes to the prereleases setting
            (">1.0", True, False, "2.0.dev1", True, False),
            (">1.0", False, None, "2.0.dev1", False, True),
        ],
    )
    def test_specifier_prereleases_set(
        self,
        specifier,
        initial_prereleases,
        set_prereleases,
        version,
        initial_contains,
        final_contains,
    ):
        """Test setting prereleases property."""
        spec = Specifier(specifier, prereleases=initial_prereleases)

        assert (version in spec) == initial_contains
        assert spec.contains(version) == initial_contains

        spec.prereleases = set_prereleases

        assert (version in spec) == final_contains
        assert spec.contains(version) == final_contains

    @pytest.mark.parametrize(
        ("version", "spec", "expected"),
        [
            ("1.0.0", "===1.0", False),
            ("1.0.dev0", "===1.0", False),
            # Test identity comparison by itself
            ("1.0", "===1.0", True),
            ("1.0.dev0", "===1.0.dev0", True),
        ],
    )
    def test_specifiers_identity(self, version, spec, expected):
        spec = Specifier(spec)

        if expected:
            # Identity comparisons only support the plain string form
            assert version in spec
        else:
            # Identity comparisons only support the plain string form
            assert version not in spec

    @pytest.mark.parametrize(
        ("specifier", "expected"),
        [
            ("==1.0", False),
            (">=1.0", False),
            ("<=1.0", False),
            ("~=1.0", False),
            ("<1.0", False),
            (">1.0", False),
            ("<1.0.dev1", True),
            (">1.0.dev1", True),
            ("!=1.0.dev1", False),
            ("==1.0.*", False),
            ("==1.0.dev1", True),
            (">=1.0.dev1", True),
            ("<=1.0.dev1", True),
            ("~=1.0.dev1", True),
        ],
    )
    def test_specifier_prereleases_detection(self, specifier, expected):
        assert Specifier(specifier).prereleases == expected

    @pytest.mark.parametrize(
        ("specifier", "version", "spec_pre", "contains_pre", "expected"),
        [
            (">=1.0", "2.0.dev1", None, None, True),
            (">=2.0.dev1", "2.0a1", None, None, True),
            ("==2.0.*", "2.0a1.dev1", None, None, True),
            ("<=2.0", "1.0.dev1", None, None, True),
            ("<=2.0.dev1", "1.0a1", None, None, True),
            ("<2.0", "2.0a1", None, None, False),
            ("<2.0a2", "2.0a1", None, None, True),
            ("<=2.0", "1.0.dev1", False, None, False),
            ("<=2.0a1", "1.0.dev1", False, None, False),
            ("<=2.0", "1.0.dev1", None, False, False),
            ("<=2.0a1", "1.0.dev1", None, False, False),
            ("<=2.0", "1.0.dev1", True, False, False),
            ("<=2.0a1", "1.0.dev1", True, False, False),
            ("<=2.0", "1.0.dev1", False, True, True),
            ("<=2.0a1", "1.0.dev1", False, True, True),
        ],
    )
    def test_specifiers_prereleases(
        self, specifier, version, spec_pre, contains_pre, expected
    ):
        spec = Specifier(specifier, prereleases=spec_pre)

        assert spec.contains(version, prereleases=contains_pre) == expected

    @pytest.mark.parametrize(
        ("specifier", "specifier_prereleases", "prereleases", "input", "expected"),
        [
            # General test of the filter method
            (">=1.0.dev1", None, None, ["1.0", "2.0a1"], ["1.0", "2.0a1"]),
            (">=1.2.3", None, None, ["1.2", "1.5a1"], ["1.5a1"]),
            (">=1.2.3", None, None, ["1.3", "1.5a1"], ["1.3"]),
            (">=1.0", None, None, ["2.0a1"], ["2.0a1"]),
            ("!=2.0a1", None, None, ["1.0a2", "1.0", "2.0a1"], ["1.0"]),
            ("==2.0a1", None, None, ["2.0a1"], ["2.0a1"]),
            (">2.0a1", None, None, ["2.0a1", "3.0a2", "3.0"], ["3.0a2", "3.0"]),
            ("<2.0a1", None, None, ["1.0a2", "1.0", "2.0a1"], ["1.0a2", "1.0"]),
            ("~=2.0a1", None, None, ["1.0", "2.0a1", "3.0a2", "3.0"], ["2.0a1"]),
            # Test overriding with the prereleases parameter on filter
            (">=1.0.dev1", None, False, ["1.0", "2.0a1"], ["1.0"]),
            # Test overriding with the overall specifier
            (">=1.0.dev1", True, None, ["1.0", "2.0a1"], ["1.0", "2.0a1"]),
            (">=1.0.dev1", False, None, ["1.0", "2.0a1"], ["1.0"]),
            # Test when both specifier and filter have prerelease value
            (">=1.0", True, False, ["1.0", "2.0a1"], ["1.0"]),
            (">=1.0", False, True, ["1.0", "2.0a1"], ["1.0", "2.0a1"]),
            (">=1.0", True, True, ["1.0", "2.0a1"], ["1.0", "2.0a1"]),
            (">=1.0", False, False, ["1.0", "2.0a1"], ["1.0"]),
            # Test that invalid versions are discarded
            (">=1.0", None, None, ["not a valid version"], []),
            (">=1.0", None, None, ["1.0", "not a valid version"], ["1.0"]),
        ],
    )
    def test_specifier_filter(
        self, specifier, specifier_prereleases, prereleases, input, expected
    ):
        if specifier_prereleases is None:
            spec = Specifier(specifier)
        else:
            spec = Specifier(specifier, prereleases=specifier_prereleases)

        kwargs = {"prereleases": prereleases} if prereleases is not None else {}

        assert list(spec.filter(input, **kwargs)) == expected

    @pytest.mark.parametrize(
        ("spec", "op"),
        [
            ("~=2.0", "~="),
            ("==2.1.*", "=="),
            ("==2.1.0.3", "=="),
            ("!=2.2.*", "!="),
            ("!=2.2.0.5", "!="),
            ("<=5", "<="),
            (">=7.9a1", ">="),
            ("<1.0.dev1", "<"),
            (">2.0.post1", ">"),
            # === is an escape hatch in PEP 440
            ("===lolwat", "==="),
        ],
    )
    def test_specifier_operator_property(self, spec, op):
        assert Specifier(spec).operator == op

    @pytest.mark.parametrize(
        ("spec", "version"),
        [
            ("~=2.0", "2.0"),
            ("==2.1.*", "2.1.*"),
            ("==2.1.0.3", "2.1.0.3"),
            ("!=2.2.*", "2.2.*"),
            ("!=2.2.0.5", "2.2.0.5"),
            ("<=5", "5"),
            (">=7.9a1", "7.9a1"),
            ("<1.0.dev1", "1.0.dev1"),
            (">2.0.post1", "2.0.post1"),
            # === is an escape hatch in PEP 440
            ("===lolwat", "lolwat"),
        ],
    )
    def test_specifier_version_property(self, spec, version):
        assert Specifier(spec).version == version

    @pytest.mark.parametrize(
        ("spec", "expected_length"),
        [("", 0), ("==2.0", 1), (">=2.0", 1), (">=2.0,<3", 2), (">=2.0,<3,==2.4", 3)],
    )
    def test_length(self, spec, expected_length):
        spec = SpecifierSet(spec)
        assert len(spec) == expected_length

    @pytest.mark.parametrize(
        ("spec", "expected_items"),
        [
            ("", []),
            ("==2.0", ["==2.0"]),
            (">=2.0", [">=2.0"]),
            (">=2.0,<3", [">=2.0", "<3"]),
            (">=2.0,<3,==2.4", [">=2.0", "<3", "==2.4"]),
        ],
    )
    def test_iteration(self, spec, expected_items):
        spec = SpecifierSet(spec)
        items = {str(item) for item in spec}
        assert items == set(expected_items)

    def test_specifier_equal_for_compatible_operator(self):
        assert Specifier("~=1.18.0") != Specifier("~=1.18")

    def test_specifier_hash_for_compatible_operator(self):
        assert hash(Specifier("~=1.18.0")) != hash(Specifier("~=1.18"))


class TestSpecifierSet:
    @pytest.mark.parametrize("version", VERSIONS)
    def test_empty_specifier(self, version):
        spec = SpecifierSet(prereleases=True)

        assert version in spec
        assert spec.contains(version)
        assert parse(version) in spec
        assert spec.contains(parse(version))

    def test_create_from_specifiers(self):
        spec_strs = [">=1.0", "!=1.1", "!=1.2", "<2.0"]
        specs = [Specifier(s) for s in spec_strs]
        spec = SpecifierSet(iter(specs))
        assert set(spec) == set(specs)

    @pytest.mark.parametrize(
        (
            "initial_prereleases",
            "set_prereleases",
            "version",
            "initial_contains",
            "final_contains",
            "spec_str",
        ),
        [
            (None, True, "1.0.dev1", True, True, ""),
            (False, True, "1.0.dev1", False, True, ""),
            # Setting prerelease from True to False
            (True, False, "1.0.dev1", True, False, ""),
            (True, False, "1.0.dev1", False, False, ">=1.0"),
            (True, False, "1.0.dev1", True, False, "==1.*"),
            # Setting prerelease from False to None
            (False, None, "1.0.dev1", False, True, ""),
            (False, None, "2.0.dev1", False, True, ">=1.0"),
            # Setting prerelease from True to None
            (True, None, "1.0.dev1", True, True, ""),
            (True, None, "2.0.dev1", True, True, ">=1.0"),
            # Various version patterns with different transitions
            (None, True, "2.0b1", True, True, ""),
            (None, False, "2.0a1", True, False, ""),
            (True, False, "1.0rc1", True, False, ""),
            (False, True, "1.0.post1.dev1", False, True, ""),
            # Specifiers that include prerelease versions explicitly
            (None, False, "2.0.dev1", True, False, "==2.0.dev1"),
            (True, False, "1.0.dev1", True, False, "==1.0.*"),
            (False, True, "1.0.dev1", False, True, "!=2.0"),
            # SpecifierSet with multiple specifiers
            (None, True, "1.5a1", True, True, ">=1.0,<2.0"),
            (False, True, "1.5b1", False, True, ">=1.0,<2.0"),
            (True, False, "1.5rc1", True, False, ">=1.0,<2.0"),
            # Test with dev/alpha/beta/rc variations
            (None, True, "1.0a1", True, True, ""),
            (None, True, "1.0b2", True, True, ""),
            (None, True, "1.0rc3", True, True, ""),
            (None, True, "1.0.dev4", True, True, ""),
            # Test with specifiers that have prereleases implicitly
            (None, False, "1.0a1", True, False, ">=1.0a1"),
            (None, False, "0.9.dev0", True, False, "<1.0.dev1"),
        ],
    )
    def test_specifier_prereleases_explicit(
        self,
        initial_prereleases,
        set_prereleases,
        version,
        initial_contains,
        final_contains,
        spec_str,
    ):
        """Test setting prereleases property with different initial states."""
        spec = SpecifierSet(spec_str, prereleases=initial_prereleases)

        assert (version in spec) == initial_contains
        assert spec.contains(version) == initial_contains

        spec.prereleases = set_prereleases

        assert (version in spec) == final_contains
        assert spec.contains(version) == final_contains

    def test_specifier_contains_prereleases(self):
        spec = SpecifierSet()
        assert spec.prereleases is None
        assert spec.contains("1.0.dev1")
        assert spec.contains("1.0.dev1", prereleases=True)

        spec = SpecifierSet(prereleases=True)
        assert spec.prereleases
        assert spec.contains("1.0.dev1")
        assert not spec.contains("1.0.dev1", prereleases=False)

    @pytest.mark.parametrize(
        (
            "specifier",
            "version",
            "spec_prereleases",
            "contains_prereleases",
            "installed",
            "expected",
        ),
        [
            ("~=1.0", "1.1.0.dev1", None, None, True, True),
            ("~=1.0", "1.1.0.dev1", False, False, True, True),
            ("~=1.0", "1.1.0.dev1", True, False, True, True),
            ("~=1.0", "1.1.0.dev1", None, False, True, True),
            # Case when installed=False:
            ("~=1.0", "1.1.0.dev1", True, None, False, True),
            ("~=1.0", "1.1.0.dev1", None, True, False, True),
            ("~=1.0", "1.1.0.dev1", False, True, False, True),
            ("~=1.0", "1.1.0.dev1", False, False, False, False),
            ("~=1.0", "1.1.0.dev1", None, False, False, False),
            # Test with different version types
            ("~=1.0", "1.1.0a1", None, None, True, True),
            ("~=1.0", "1.1.0b1", None, None, True, True),
            ("~=1.0", "1.1.0rc1", None, None, True, True),
            ("~=1.0", "1.1.0.post1.dev1", None, None, True, True),
            # Test with different specifiers
            (">=1.0", "2.0.dev1", None, None, True, True),
            ("==1.*", "1.5.0a1", None, None, True, True),
            (">=1.0,<3.0", "2.0.dev1", None, None, True, True),
            ("!=2.0", "2.0.dev1", None, None, True, True),
            # Test with non-matching versions (regardless of installed)
            ("~=1.0", "3.0.0.dev1", None, None, True, False),
            ("~=1.0", "3.0.0.dev1", True, None, True, False),
            ("~=1.0", "3.0.0.dev1", None, True, True, False),
            ("~=1.0", "3.0.0.dev1", True, True, True, False),
            ("~=1.0", "3.0.0.dev1", False, False, True, False),
            ("~=1.0", "3.0.0.dev1", None, None, False, False),
            # Test with versions outside specifier but with prereleases
            (">=2.0", "1.9.0.dev1", True, None, True, False),
            (">=2.0", "1.9.0.dev1", None, True, True, False),
            (">=2.0", "1.9.0.dev1", True, True, True, False),
            (">=2.0", "1.9.0.dev1", None, None, False, False),
            # Test with edge versions
            (">=1.0", "1.0.0.dev1", None, None, True, False),
            ("<=1.0", "1.0.0.dev1", None, None, True, True),
            ("<1.0", "1.0.0.dev1", None, None, True, False),
            ("<1.0", "0.9.0.dev1", None, None, True, True),
            # Test with specifiers that have explicit prereleases
            (">=1.0.dev1", "1.0.0.dev1", None, None, True, True),
            (">=1.0.dev1", "1.0.0.dev1", False, False, False, False),
            ("==1.0.0.dev1", "1.0.0.dev1", False, False, False, False),
            # Test with stable versions
            ("~=1.0", "1.1.0", None, None, True, True),
            ("~=1.0", "1.1.0", False, False, False, True),
            ("~=1.0", "1.1.0", True, False, False, True),
            # Test combinations of prereleases=True/False and installed=True/False
            ("~=1.0", "1.1.0.dev1", True, None, False, True),
            ("~=1.0", "1.1.0.dev1", False, None, False, False),
            ("~=1.0", "1.1.0.dev1", None, True, False, True),
            ("~=1.0", "1.1.0.dev1", None, False, False, False),
            ("~=1.0", "1.1.0.dev1", True, False, False, False),
            ("~=1.0", "1.1.0.dev1", False, True, False, True),
            # Test conflicting prereleases and contain_prereleases
            ("~=1.0", "1.1.0.dev1", True, False, False, False),
            ("~=1.0", "1.1.0.dev1", False, True, False, True),
            # Test with specifiers that explicitly have prereleases overridden
            (">=1.0.dev1", "1.0.0.dev1", None, False, False, False),
            (">=1.0.dev1", "1.0.0.dev1", False, None, False, False),
        ],
    )
    def test_specifier_contains_installed_prereleases(
        self,
        specifier,
        version,
        spec_prereleases,
        contains_prereleases,
        installed,
        expected,
    ):
        """Test the behavior of SpecifierSet.contains with installed and prereleases."""
        spec = SpecifierSet(specifier, prereleases=spec_prereleases)

        kwargs = {}
        if contains_prereleases is not None:
            kwargs["prereleases"] = contains_prereleases
        if installed is not None:
            kwargs["installed"] = installed

        assert spec.contains(version, **kwargs) == expected

        spec = SpecifierSet("~=1.0", prereleases=False)
        assert spec.contains("1.1.0.dev1", installed=True)
        assert not spec.contains("1.1.0.dev1", prereleases=False, installed=False)

    @pytest.mark.parametrize(
        ("specifier", "specifier_prereleases", "prereleases", "input", "expected"),
        [
            # General test of the filter method
            ("", None, None, ["1.0", "2.0a1"], ["1.0"]),
            (">=1.0.dev1", None, None, ["1.0", "2.0a1"], ["1.0", "2.0a1"]),
            ("", None, None, ["1.0a1"], ["1.0a1"]),
            (">=1.2.3", None, None, ["1.2", "1.5a1"], ["1.5a1"]),
            (">=1.2.3", None, None, ["1.3", "1.5a1"], ["1.3"]),
            ("", None, None, ["1.0", Version("2.0")], ["1.0", Version("2.0")]),
            (">=1.0", None, None, ["2.0a1"], ["2.0a1"]),
            ("!=2.0a1", None, None, ["1.0a2", "1.0", "2.0a1"], ["1.0"]),
            ("==2.0a1", None, None, ["2.0a1"], ["2.0a1"]),
            (">2.0a1", None, None, ["2.0a1", "3.0a2", "3.0"], ["3.0a2", "3.0"]),
            ("<2.0a1", None, None, ["1.0a2", "1.0", "2.0a1"], ["1.0a2", "1.0"]),
            ("~=2.0a1", None, None, ["1.0", "2.0a1", "3.0a2", "3.0"], ["2.0a1"]),
            # Test overriding with the prereleases parameter on filter
            ("", None, False, ["1.0a1"], []),
            (">=1.0.dev1", None, False, ["1.0", "2.0a1"], ["1.0"]),
            ("", None, True, ["1.0", "2.0a1"], ["1.0", "2.0a1"]),
            # Test overriding with the overall specifier
            ("", True, None, ["1.0", "2.0a1"], ["1.0", "2.0a1"]),
            ("", False, None, ["1.0", "2.0a1"], ["1.0"]),
            (">=1.0.dev1", True, None, ["1.0", "2.0a1"], ["1.0", "2.0a1"]),
            (">=1.0.dev1", False, None, ["1.0", "2.0a1"], ["1.0"]),
            ("", True, None, ["1.0a1"], ["1.0a1"]),
            ("", False, None, ["1.0a1"], []),
            # Test when both specifier and filter have prerelease value
            (">=1.0", True, False, ["1.0", "2.0a1"], ["1.0"]),
            (">=1.0", False, True, ["1.0", "2.0a1"], ["1.0", "2.0a1"]),
            (">=1.0", True, True, ["1.0", "2.0a1"], ["1.0", "2.0a1"]),
            (">=1.0", False, False, ["1.0", "2.0a1"], ["1.0"]),
            # Test when there are multiple specifiers
            (">=1.0,<=2.0", None, None, ["1.0", "1.5a1"], ["1.0"]),
            (">=1.0,<=2.0dev", None, None, ["1.0", "1.5a1"], ["1.0", "1.5a1"]),
            (">=1.0,<=2.0", True, None, ["1.0", "1.5a1"], ["1.0", "1.5a1"]),
            (">=1.0,<=2.0", False, None, ["1.0", "1.5a1"], ["1.0"]),
            (">=1.0,<=2.0dev", False, None, ["1.0", "1.5a1"], ["1.0"]),
            (">=1.0,<=2.0dev", True, None, ["1.0", "1.5a1"], ["1.0", "1.5a1"]),
            (">=1.0,<=2.0", None, False, ["1.0", "1.5a1"], ["1.0"]),
            (">=1.0,<=2.0", None, True, ["1.0", "1.5a1"], ["1.0", "1.5a1"]),
            (">=1.0,<=2.0dev", None, False, ["1.0", "1.5a1"], ["1.0"]),
            (">=1.0,<=2.0dev", None, True, ["1.0", "1.5a1"], ["1.0", "1.5a1"]),
            (">=1.0,<=2.0", True, False, ["1.0", "1.5a1"], ["1.0"]),
            (">=1.0,<=2.0", False, True, ["1.0", "1.5a1"], ["1.0", "1.5a1"]),
            (">=1.0,<=2.0dev", True, False, ["1.0", "1.5a1"], ["1.0"]),
            (">=1.0,<=2.0dev", False, True, ["1.0", "1.5a1"], ["1.0", "1.5a1"]),
            # Test that invalid versions are discarded
            ("", None, None, ["not a valid version"], []),
            ("", None, None, ["1.0", "not a valid version"], ["1.0"]),
        ],
    )
    def test_specifier_filter(
        self, specifier, specifier_prereleases, prereleases, input, expected
    ):
        if specifier_prereleases is None:
            spec = SpecifierSet(specifier)
        else:
            spec = SpecifierSet(specifier, prereleases=specifier_prereleases)

        kwargs = {"prereleases": prereleases} if prereleases is not None else {}

        assert list(spec.filter(input, **kwargs)) == expected

    @pytest.mark.parametrize(
<<<<<<< HEAD
        ("specifier", "input"),
        [
            (">=1.0", "not a valid version"),
        ],
    )
    def test_contains_rejects_invalid_specifier(self, specifier, input):
        spec = SpecifierSet(specifier, prereleases=True)
        assert not spec.contains(input)
=======
        ("specifier", "prereleases", "input", "expected"),
        [
            # !=1.*, !=2.*, !=3.0 leaves gap at 3.0 prereleases
            (
                ">=1,!=1.*,!=2.*,!=3.0,<=3.0",
                None,
                ["3.0.dev0", "3.0a1"],
                ["3.0.dev0", "3.0a1"],
            ),
            (
                ">=1,!=1.*,!=2.*,!=3.0,<=3.0",
                None,
                ["0.9", "3.0.dev0", "3.0a1", "4.0"],
                ["3.0.dev0", "3.0a1"],
            ),
            (
                ">=1,!=1.*,!=2.*,!=3.0,<=3.0",
                True,
                ["0.9", "3.0.dev0", "3.0a1", "4.0"],
                ["3.0.dev0", "3.0a1"],
            ),
            (
                ">=1,!=1.*,!=2.*,!=3.0,<=3.0",
                False,
                ["0.9", "3.0.dev0", "3.0a1", "4.0"],
                [],
            ),
            # >=1.0a1,!=1.*,!=2.*,<3.0 has no matching versions
            # because <3.0 excludes 3.0 prereleases
            (
                ">=1.0a1,!=1.*,!=2.*,<3.0",
                None,
                ["1.0a1", "2.0a1", "3.0a1"],
                [],
            ),
            (
                ">=1.0a1,!=1.*,!=2.*,<3.0",
                True,
                ["1.0a1", "2.0a1", "3.0a1"],
                [],
            ),
            (
                ">=1.0a1,!=1.*,!=2.*,<3.0",
                False,
                ["1.0a1", "2.0a1", "3.0a1"],
                [],
            ),
            # >=1.0.dev0,!=1.*,!=2.*,<3.0.dev0 has no matching versions
            (
                ">=1.0.dev0,!=1.*,!=2.*,<3.0.dev0",
                None,
                ["1.0.dev0", "2.0.dev0", "3.0.dev0"],
                [],
            ),
            (
                ">=1.0.dev0,!=1.*,!=2.*,<3.0.dev0",
                True,
                ["1.0.dev0", "2.0.dev0", "3.0.dev0"],
                [],
            ),
            (
                ">=1.0.dev0,!=1.*,!=2.*,<3.0.dev0",
                False,
                ["1.0.dev0", "2.0.dev0", "3.0.dev0"],
                [],
            ),
            # Gaps with post-releases
            (
                ">=1.0,!=1.0,!=1.1,<2.0",
                None,
                ["1.0.post1", "1.1.post1"],
                ["1.0.post1", "1.1.post1"],
            ),
            (
                ">=1.0,!=1.0,!=1.1,<2.0",
                None,
                ["0.9", "1.0.post1", "1.1.post1", "2.0"],
                ["1.0.post1", "1.1.post1"],
            ),
            (
                ">=1.0,!=1.0,!=1.1,<2.0",
                True,
                ["0.9", "1.0.post1", "1.1.post1", "2.0"],
                ["1.0.post1", "1.1.post1"],
            ),
            (
                ">=1.0,!=1.0,!=1.1,<2.0",
                False,
                ["0.9", "1.0.post1", "1.1.post1", "2.0"],
                ["1.0.post1", "1.1.post1"],
            ),
            # Dev version gaps
            (
                ">=1,!=1.*,!=2.*,!=3.0,!=3.1,<4",
                None,
                ["3.0.dev0", "3.1.dev0"],
                ["3.0.dev0", "3.1.dev0"],
            ),
            (
                ">=1,!=1.*,!=2.*,!=3.0,!=3.1,<4",
                None,
                ["0.5", "3.0.dev0", "3.1.dev0", "5.0"],
                ["3.0.dev0", "3.1.dev0"],
            ),
            (
                ">=1,!=1.*,!=2.*,!=3.0,!=3.1,<4",
                True,
                ["0.5", "3.0.dev0", "3.1.dev0", "5.0"],
                ["3.0.dev0", "3.1.dev0"],
            ),
            (
                ">=1,!=1.*,!=2.*,!=3.0,!=3.1,<4",
                False,
                ["0.5", "3.0.dev0", "3.1.dev0", "5.0"],
                [],
            ),
            # Test that < (exclusive) excludes prereleases of the specified version
            # but allows prereleases of earlier versions.
            # <1.1 excludes 1.1.dev0, 1.1a1, etc. but allows 1.0a1, 1.0b1
            (
                ">=1.0a1,!=1.0,<1.1",
                None,
                ["1.0a1", "1.0b1"],
                ["1.0a1", "1.0b1"],
            ),
            (
                ">=1.0a1,!=1.0,<1.1",
                None,
                ["0.9", "1.0a1", "1.0b1", "1.1"],
                ["1.0a1", "1.0b1"],
            ),
            (
                ">=1.0a1,!=1.0,<1.1",
                None,
                ["1.0a1", "1.0b1", "1.1.dev0", "1.1a1"],
                ["1.0a1", "1.0b1"],
            ),
            (
                ">=1.0a1,!=1.0,<1.1",
                True,
                ["0.9", "1.0a1", "1.0b1", "1.1"],
                ["1.0a1", "1.0b1"],
            ),
            (
                ">=1.0a1,!=1.0,<1.1",
                True,
                ["1.0a1", "1.0b1", "1.1.dev0", "1.1a1"],
                ["1.0a1", "1.0b1"],
            ),
            (
                ">=1.0a1,!=1.0,<1.1",
                False,
                ["0.9", "1.0a1", "1.0b1", "1.1"],
                [],
            ),
            # Test that <= (inclusive) allows prereleases of the specified version
            # when explicitly requested, but follows default prerelease filtering
            # when prereleases=None (excludes them if final releases present)
            (
                ">=0.9,!=0.9,<=1.0",
                None,
                ["0.9.post1", "1.0.dev0", "1.0a1", "1.0"],
                [
                    "0.9.post1",
                    "1.0",
                ],  # prereleases filtered out due to presence of final release
            ),
            (
                ">=0.9,!=0.9,<=1.0",
                None,
                ["0.9.post1", "1.0.dev0", "1.0a1", "1.0", "1.0.post1"],
                [
                    "0.9.post1",
                    "1.0",
                ],  # dev/alpha filtered out; post-releases not included with <=
            ),
            (
                ">=0.9,!=0.9,<=1.0",
                True,
                ["0.9.post1", "1.0.dev0", "1.0a1", "1.0", "1.1"],
                [
                    "0.9.post1",
                    "1.0.dev0",
                    "1.0a1",
                    "1.0",
                ],  # includes prereleases when explicitly True
            ),
            (
                ">=0.9,!=0.9,<=1.0",
                False,
                ["0.9.post1", "1.0.dev0", "1.0a1", "1.0", "1.1"],
                ["0.9.post1", "1.0"],
            ),
            # Epoch-based gaps
            (
                ">=1!0,!=1!1.*,!=1!2.*,<1!3",
                None,
                ["1!0.5", "1!2.5"],
                ["1!0.5"],
            ),
            (
                ">=1!0,!=1!1.*,!=1!2.*,<1!3",
                None,
                ["0!5.0", "1!0.5", "1!2.5", "2!0.0"],
                ["1!0.5"],
            ),
            (
                ">=1!0,!=1!1.*,!=1!2.*,<1!3",
                True,
                ["0!5.0", "1!0.5", "1!2.5", "2!0.0"],
                ["1!0.5"],
            ),
            (
                ">=1!0,!=1!1.*,!=1!2.*,<1!3",
                False,
                ["0!5.0", "1!0.5", "1!2.5", "2!0.0"],
                ["1!0.5"],
            ),
        ],
    )
    def test_filter_exclusionary_bridges(self, specifier, prereleases, input, expected):
        """
        Test that filter correctly handles exclusionary bridges.

        When specifiers exclude certain version ranges (e.g., !=1.*, !=2.*),
        there may be "gaps" where only prerelease, dev, or post versions match.
        The filter should return these matching versions regardless of whether
        non-matching non-prerelease versions are present in the input.
        """
        spec = SpecifierSet(specifier)
        kwargs = {"prereleases": prereleases} if prereleases is not None else {}
        assert list(spec.filter(input, **kwargs)) == expected

    @pytest.mark.parametrize(
        ("specifier", "prereleases", "version", "expected"),
        [
            # !=1.*, !=2.*, !=3.0 leaves gap at 3.0 prereleases
            (">=1,!=1.*,!=2.*,!=3.0,<=3.0", None, "3.0.dev0", True),
            (">=1,!=1.*,!=2.*,!=3.0,<=3.0", None, "3.0a1", True),
            (">=1,!=1.*,!=2.*,!=3.0,<=3.0", True, "3.0.dev0", True),
            (">=1,!=1.*,!=2.*,!=3.0,<=3.0", True, "3.0a1", True),
            (">=1,!=1.*,!=2.*,!=3.0,<=3.0", False, "3.0.dev0", False),
            (">=1,!=1.*,!=2.*,!=3.0,<=3.0", False, "3.0a1", False),
            # Versions outside the gap should not match
            (">=1,!=1.*,!=2.*,!=3.0,<=3.0", None, "0.9", False),
            (">=1,!=1.*,!=2.*,!=3.0,<=3.0", None, "1.0", False),
            (">=1,!=1.*,!=2.*,!=3.0,<=3.0", None, "2.0", False),
            (">=1,!=1.*,!=2.*,!=3.0,<=3.0", None, "3.0", False),
            (">=1,!=1.*,!=2.*,!=3.0,<=3.0", None, "4.0", False),
            # >=1.0a1,!=1.*,!=2.*,<3.0 has no matching versions
            # because <3.0 excludes 3.0 prereleases
            (">=1.0a1,!=1.*,!=2.*,<3.0", None, "1.0a1", False),
            (">=1.0a1,!=1.*,!=2.*,<3.0", None, "2.0a1", False),
            (">=1.0a1,!=1.*,!=2.*,<3.0", None, "3.0a1", False),
            (">=1.0a1,!=1.*,!=2.*,<3.0", True, "1.0a1", False),
            (">=1.0a1,!=1.*,!=2.*,<3.0", True, "2.0a1", False),
            (">=1.0a1,!=1.*,!=2.*,<3.0", False, "1.0a1", False),
            (">=1.0a1,!=1.*,!=2.*,<3.0", False, "2.0a1", False),
            # >=1.0.dev0,!=1.*,!=2.*,<3.0.dev0 has no matching versions
            (">=1.0.dev0,!=1.*,!=2.*,<3.0.dev0", None, "1.0.dev0", False),
            (">=1.0.dev0,!=1.*,!=2.*,<3.0.dev0", None, "2.0.dev0", False),
            (">=1.0.dev0,!=1.*,!=2.*,<3.0.dev0", None, "3.0.dev0", False),
            (">=1.0.dev0,!=1.*,!=2.*,<3.0.dev0", True, "1.0.dev0", False),
            (">=1.0.dev0,!=1.*,!=2.*,<3.0.dev0", True, "2.0.dev0", False),
            (">=1.0.dev0,!=1.*,!=2.*,<3.0.dev0", False, "1.0.dev0", False),
            # Gaps with post-releases
            (">=1.0,!=1.0,!=1.1,<2.0", None, "1.0.post1", True),
            (">=1.0,!=1.0,!=1.1,<2.0", None, "1.1.post1", True),
            (">=1.0,!=1.0,!=1.1,<2.0", None, "1.0", False),
            (">=1.0,!=1.0,!=1.1,<2.0", None, "1.1", False),
            (">=1.0,!=1.0,!=1.1,<2.0", None, "2.0", False),
            (">=1.0,!=1.0,!=1.1,<2.0", True, "1.0.post1", True),
            (">=1.0,!=1.0,!=1.1,<2.0", True, "1.1.post1", True),
            (">=1.0,!=1.0,!=1.1,<2.0", False, "1.0.post1", True),
            (">=1.0,!=1.0,!=1.1,<2.0", False, "1.1.post1", True),
            # Dev version gaps
            (">=1,!=1.*,!=2.*,!=3.0,!=3.1,<4", None, "3.0.dev0", True),
            (">=1,!=1.*,!=2.*,!=3.0,!=3.1,<4", None, "3.1.dev0", True),
            (">=1,!=1.*,!=2.*,!=3.0,!=3.1,<4", None, "0.5", False),
            (">=1,!=1.*,!=2.*,!=3.0,!=3.1,<4", None, "3.0", False),
            (">=1,!=1.*,!=2.*,!=3.0,!=3.1,<4", None, "3.1", False),
            (">=1,!=1.*,!=2.*,!=3.0,!=3.1,<4", None, "5.0", False),
            (">=1,!=1.*,!=2.*,!=3.0,!=3.1,<4", True, "3.0.dev0", True),
            (">=1,!=1.*,!=2.*,!=3.0,!=3.1,<4", True, "3.1.dev0", True),
            (">=1,!=1.*,!=2.*,!=3.0,!=3.1,<4", False, "3.0.dev0", False),
            (">=1,!=1.*,!=2.*,!=3.0,!=3.1,<4", False, "3.1.dev0", False),
            # Test that < (exclusive) excludes prereleases of the specified version
            # but allows prereleases of earlier versions
            (">=1.0a1,!=1.0,<1.1", None, "1.0a1", True),
            (">=1.0a1,!=1.0,<1.1", None, "1.0b1", True),
            (">=1.0a1,!=1.0,<1.1", None, "0.9", False),
            (">=1.0a1,!=1.0,<1.1", None, "1.0", False),
            (">=1.0a1,!=1.0,<1.1", None, "1.1", False),
            (">=1.0a1,!=1.0,<1.1", None, "1.1.dev0", False),
            (">=1.0a1,!=1.0,<1.1", None, "1.1a1", False),
            (">=1.0a1,!=1.0,<1.1", True, "1.0a1", True),
            (">=1.0a1,!=1.0,<1.1", True, "1.0b1", True),
            (">=1.0a1,!=1.0,<1.1", True, "1.1.dev0", False),
            (">=1.0a1,!=1.0,<1.1", True, "1.1a1", False),
            (">=1.0a1,!=1.0,<1.1", False, "1.0a1", False),
            (">=1.0a1,!=1.0,<1.1", False, "1.0b1", False),
            # Test that <= (inclusive) allows prereleases of the specified version
            # when explicitly requested, but follows default prerelease filtering
            (">=0.9,!=0.9,<=1.0", None, "0.9.post1", True),
            (">=0.9,!=0.9,<=1.0", None, "1.0", True),
            (
                ">=0.9,!=0.9,<=1.0",
                None,
                "1.0.dev0",
                True,
            ),  # <= allows prereleases of specified version
            (
                ">=0.9,!=0.9,<=1.0",
                None,
                "1.0a1",
                True,
            ),  # <= allows prereleases of specified version
            (
                ">=0.9,!=0.9,<=1.0",
                None,
                "1.0.post1",
                False,
            ),  # 1.0.post1 > 1.0 so excluded by <=1.0
            (">=0.9,!=0.9,<=1.0", True, "0.9.post1", True),
            (">=0.9,!=0.9,<=1.0", True, "1.0.dev0", True),
            (">=0.9,!=0.9,<=1.0", True, "1.0a1", True),
            (">=0.9,!=0.9,<=1.0", True, "1.0", True),
            (">=0.9,!=0.9,<=1.0", False, "0.9.post1", True),
            (">=0.9,!=0.9,<=1.0", False, "1.0.dev0", False),
            (">=0.9,!=0.9,<=1.0", False, "1.0a1", False),
            (">=0.9,!=0.9,<=1.0", False, "1.0", True),
            # Epoch-based gaps
            (">=1!0,!=1!1.*,!=1!2.*,<1!3", None, "1!0.5", True),
            (">=1!0,!=1!1.*,!=1!2.*,<1!3", None, "1!2.5", False),
            (">=1!0,!=1!1.*,!=1!2.*,<1!3", None, "0!5.0", False),
            (">=1!0,!=1!1.*,!=1!2.*,<1!3", None, "2!0.0", False),
            (">=1!0,!=1!1.*,!=1!2.*,<1!3", True, "1!0.5", True),
            (">=1!0,!=1!1.*,!=1!2.*,<1!3", True, "0!5.0", False),
            (">=1!0,!=1!1.*,!=1!2.*,<1!3", False, "1!0.5", True),
            (">=1!0,!=1!1.*,!=1!2.*,<1!3", False, "0!5.0", False),
        ],
    )
    def test_contains_exclusionary_bridges(
        self, specifier, prereleases, version, expected
    ):
        """
        Test that contains correctly handles exclusionary bridges.

        When specifiers exclude certain version ranges (e.g., !=1.*, !=2.*),
        there may be "gaps" where only prerelease, dev, or post versions match.
        The contains method should return True for versions in these gaps
        when prereleases=None, following PEP 440 logic.
        """
        spec = SpecifierSet(specifier)
        kwargs = {"prereleases": prereleases} if prereleases is not None else {}
        assert spec.contains(version, **kwargs) == expected
>>>>>>> 25b1f44e

    @pytest.mark.parametrize(
        ("specifier", "expected"),
        [
            # Single item specifiers should just be reflexive
            ("!=2.0", "!=2.0"),
            ("<2.0", "<2.0"),
            ("<=2.0", "<=2.0"),
            ("==2.0", "==2.0"),
            (">2.0", ">2.0"),
            (">=2.0", ">=2.0"),
            ("~=2.0", "~=2.0"),
            # Spaces should be removed
            ("< 2", "<2"),
            # Multiple item specifiers should work
            ("!=2.0,>1.0", "!=2.0,>1.0"),
            ("!=2.0 ,>1.0", "!=2.0,>1.0"),
        ],
    )
    def test_specifiers_str_and_repr(self, specifier, expected):
        spec = SpecifierSet(specifier)

        assert str(spec) == expected
        assert repr(spec) == f"<SpecifierSet({expected!r})>"

    @pytest.mark.parametrize("specifier", SPECIFIERS + LEGACY_SPECIFIERS)
    def test_specifiers_hash(self, specifier):
        assert hash(SpecifierSet(specifier)) == hash(SpecifierSet(specifier))

    @pytest.mark.parametrize(
        ("left", "right", "expected"), [(">2.0", "<5.0", ">2.0,<5.0")]
    )
    def test_specifiers_combine(self, left, right, expected):
        result = SpecifierSet(left) & SpecifierSet(right)
        assert result == SpecifierSet(expected)

        result = SpecifierSet(left) & right
        assert result == SpecifierSet(expected)

        result = SpecifierSet(left, prereleases=True) & SpecifierSet(right)
        assert result == SpecifierSet(expected)
        assert result.prereleases

        result = SpecifierSet(left, prereleases=False) & SpecifierSet(right)
        assert result == SpecifierSet(expected)
        assert not result.prereleases

        result = SpecifierSet(left) & SpecifierSet(right, prereleases=True)
        assert result == SpecifierSet(expected)
        assert result.prereleases

        result = SpecifierSet(left) & SpecifierSet(right, prereleases=False)
        assert result == SpecifierSet(expected)
        assert not result.prereleases

        result = SpecifierSet(left, prereleases=True) & SpecifierSet(
            right, prereleases=True
        )
        assert result == SpecifierSet(expected)
        assert result.prereleases

        result = SpecifierSet(left, prereleases=False) & SpecifierSet(
            right, prereleases=False
        )
        assert result == SpecifierSet(expected)
        assert not result.prereleases

        with pytest.raises(ValueError):
            result = SpecifierSet(left, prereleases=True) & SpecifierSet(
                right, prereleases=False
            )

        with pytest.raises(ValueError):
            result = SpecifierSet(left, prereleases=False) & SpecifierSet(
                right, prereleases=True
            )

    def test_specifiers_combine_not_implemented(self):
        with pytest.raises(TypeError):
            SpecifierSet() & 12

    @pytest.mark.parametrize(
        ("left", "right", "op"),
        itertools.chain.from_iterable(
            # Verify that the equal (==) operator works correctly
            [[(x, x, operator.eq) for x in SPECIFIERS]]
            +
            # Verify that the not equal (!=) operator works correctly
            [
                [(x, y, operator.ne) for j, y in enumerate(SPECIFIERS) if i != j]
                for i, x in enumerate(SPECIFIERS)
            ]
        ),
    )
    def test_comparison_true(self, left, right, op):
        assert op(SpecifierSet(left), SpecifierSet(right))
        assert op(SpecifierSet(left), Specifier(right))
        assert op(Specifier(left), SpecifierSet(right))
        assert op(left, SpecifierSet(right))
        assert op(SpecifierSet(left), right)

    @pytest.mark.parametrize(
        ("left", "right", "op"),
        itertools.chain.from_iterable(
            # Verify that the equal (==) operator works correctly
            [[(x, x, operator.ne) for x in SPECIFIERS]]
            +
            # Verify that the not equal (!=) operator works correctly
            [
                [(x, y, operator.eq) for j, y in enumerate(SPECIFIERS) if i != j]
                for i, x in enumerate(SPECIFIERS)
            ]
        ),
    )
    def test_comparison_false(self, left, right, op):
        assert not op(SpecifierSet(left), SpecifierSet(right))
        assert not op(SpecifierSet(left), Specifier(right))
        assert not op(Specifier(left), SpecifierSet(right))
        assert not op(left, SpecifierSet(right))
        assert not op(SpecifierSet(left), right)

    @pytest.mark.parametrize(("left", "right"), [("==2.8.0", "==2.8")])
    def test_comparison_canonicalizes(self, left, right):
        assert SpecifierSet(left) == SpecifierSet(right)
        assert left == SpecifierSet(right)
        assert SpecifierSet(left) == right

    def test_comparison_non_specifier(self):
        assert SpecifierSet("==1.0") != 12
        assert not SpecifierSet("==1.0") == 12

    @pytest.mark.parametrize(
        ("version", "specifier", "expected"),
        [
            ("1.0.0+local", "==1.0.0", True),
            ("1.0.0+local", "!=1.0.0", False),
            ("1.0.0+local", "<=1.0.0", True),
            ("1.0.0+local", ">=1.0.0", True),
            ("1.0.0+local", "<1.0.0", False),
            ("1.0.0+local", ">1.0.0", False),
        ],
    )
    def test_comparison_ignores_local(self, version, specifier, expected):
        assert (Version(version) in SpecifierSet(specifier)) == expected

    def test_contains_with_compatible_operator(self):
        combination = SpecifierSet("~=1.18.0") & SpecifierSet("~=1.18")
        assert "1.19.5" not in combination
        assert "1.18.0" in combination<|MERGE_RESOLUTION|>--- conflicted
+++ resolved
@@ -992,16 +992,6 @@
         assert list(spec.filter(input, **kwargs)) == expected
 
     @pytest.mark.parametrize(
-<<<<<<< HEAD
-        ("specifier", "input"),
-        [
-            (">=1.0", "not a valid version"),
-        ],
-    )
-    def test_contains_rejects_invalid_specifier(self, specifier, input):
-        spec = SpecifierSet(specifier, prereleases=True)
-        assert not spec.contains(input)
-=======
         ("specifier", "prereleases", "input", "expected"),
         [
             # !=1.*, !=2.*, !=3.0 leaves gap at 3.0 prereleases
@@ -1358,7 +1348,16 @@
         spec = SpecifierSet(specifier)
         kwargs = {"prereleases": prereleases} if prereleases is not None else {}
         assert spec.contains(version, **kwargs) == expected
->>>>>>> 25b1f44e
+
+    @pytest.mark.parametrize(
+        ("specifier", "input"),
+        [
+            (">=1.0", "not a valid version"),
+        ],
+    )
+    def test_contains_rejects_invalid_specifier(self, specifier, input):
+        spec = SpecifierSet(specifier, prereleases=True)
+        assert not spec.contains(input)
 
     @pytest.mark.parametrize(
         ("specifier", "expected"),
