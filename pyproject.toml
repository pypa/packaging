[build-system]
requires = ["flit_core >=3.12"]
build-backend = "flit_core.buildapi"


[project]
name = "packaging"
description = "Core utilities for Python packages"
dynamic = ["version"]
license = "Apache-2.0 OR BSD-2-Clause"
readme = "README.rst"
requires-python = ">=3.8"
authors = [{name = "Donald Stufft", email = "donald@stufft.io"}]
classifiers = [
  "Development Status :: 5 - Production/Stable",
  "Intended Audience :: Developers",
  "Programming Language :: Python",
  "Programming Language :: Python :: 3",
  "Programming Language :: Python :: 3 :: Only",
  "Programming Language :: Python :: 3.8",
  "Programming Language :: Python :: 3.9",
  "Programming Language :: Python :: 3.10",
  "Programming Language :: Python :: 3.11",
  "Programming Language :: Python :: 3.12",
  "Programming Language :: Python :: 3.13",
  "Programming Language :: Python :: 3.14",
  "Programming Language :: Python :: Implementation :: CPython",
  "Programming Language :: Python :: Implementation :: PyPy",
  "Typing :: Typed",
]
dependencies = []

[project.urls]
Documentation = "https://packaging.pypa.io/"
Source = "https://github.com/pypa/packaging"


[dependency-groups]
test = [
  "coverage[toml]>=5.0.0",
  "pip>=21.1",
  "pretend",
  "pytest>=6.2.0",
  "tomli; python_version<'3.11'",
  "tomli_w",
]
dev = [{ include-group = "test" }]


[tool.flit.sdist]
include = ["tests/", "docs/", "CHANGELOG.rst"]
exclude = ["docs/_build", "tests/manylinux/build-hello-world.sh", "tests/musllinux/build.sh", "tests/hello-world.c", "tests/__pycache__", "build/__pycache__"]

[tool.codespell]
ignore-words-list = [
    "dynamc",
    "notin"
]

[tool.coverage.run]
branch = true

[tool.coverage.report]
exclude_lines = ["pragma: no cover", "@abc.abstractmethod", "@abc.abstractproperty"]

[tool.pytest.ini_options]
minversion = "6.2"
addopts = ["-ra", "--showlocals", "--strict-markers", "--strict-config"]
xfail_strict = true
filterwarnings = ["error"]
log_level = "INFO"
testpaths = ["tests"]


[tool.mypy]
strict = true
enable_error_code = ["ignore-without-code", "redundant-expr", "truthy-bool"]
warn_unused_ignores = true
python_version = "3.8"

[[tool.mypy.overrides]]
module = ["_manylinux"]
ignore_missing_imports = true

[tool.ruff]
extend-exclude = [
    "src/packaging/licenses/_spdx.py"
]

[tool.ruff.lint]
extend-select = [
    "ARG",   # flake8-unused-argument
    "B",     # flake8-bugbear
    "E",
    "EXE",   # flake8-executable
    "F",
    "FA",    # flake8-future-annotations
    "FLY",   # flynt
    "I",     # isort
    "ISC",   # flake8-implicit-str-concat
    "N",     # pep8-naming
    "PGH",   # pygrep-hooks
<<<<<<< HEAD
    "PT",    # flake8-pytest-style
=======
    "PL",    # pylint
>>>>>>> a2d3fa41
    "PYI",   # flake8-pyi
    "RUF",   # Ruff-specific rules
    "SLOT",  # flake8-slots
    "T10",   # flake8-debugger
    "TRY",   # tryceratops
    "UP",    # pyupgrade
    "W",
    "YTT",   # flake8-2020
]
ignore = [
    "N818",    # exceptions must end in "*Error"
    "PLR09",   # too many ...
    "PLR2004", # magic value in comparison
    "PLW0127", # duplicate of F821
    "TRY003", # long messages outside exception class
]
flake8-unused-arguments.ignore-variadic-names = true

[tool.ruff.lint.per-file-ignores]
"tests/test_*.py" = ["PYI024", "PLR"]
"tasks/check.py" = ["UP032"]
"tests/test_requirements.py" = ["UP032"]<|MERGE_RESOLUTION|>--- conflicted
+++ resolved
@@ -100,11 +100,8 @@
     "ISC",   # flake8-implicit-str-concat
     "N",     # pep8-naming
     "PGH",   # pygrep-hooks
-<<<<<<< HEAD
+    "PL",    # pylint
     "PT",    # flake8-pytest-style
-=======
-    "PL",    # pylint
->>>>>>> a2d3fa41
     "PYI",   # flake8-pyi
     "RUF",   # Ruff-specific rules
     "SLOT",  # flake8-slots
