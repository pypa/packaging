--- conflicted
+++ resolved
@@ -91,11 +91,8 @@
 extend-select = [
     "ARG",   # flake8-unused-argument
     "B",     # flake8-bugbear
-<<<<<<< HEAD
     "BLE",   # flake8-blind-except
-=======
     "DTZ",   # flake8-datetimez
->>>>>>> 86212c87
     "E",
     "EXE",   # flake8-executable
     "F",
