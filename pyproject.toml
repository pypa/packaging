[build-system]
requires = ["flit_core >=3.12"]
build-backend = "flit_core.buildapi"


[project]
name = "packaging"
description = "Core utilities for Python packages"
dynamic = ["version"]
license = "Apache-2.0 OR BSD-2-Clause"
readme = "README.rst"
requires-python = ">=3.8"
authors = [{name = "Donald Stufft", email = "donald@stufft.io"}]
classifiers = [
  "Development Status :: 5 - Production/Stable",
  "Intended Audience :: Developers",
  "Programming Language :: Python",
  "Programming Language :: Python :: 3",
  "Programming Language :: Python :: 3 :: Only",
  "Programming Language :: Python :: 3.8",
  "Programming Language :: Python :: 3.9",
  "Programming Language :: Python :: 3.10",
  "Programming Language :: Python :: 3.11",
  "Programming Language :: Python :: 3.12",
  "Programming Language :: Python :: 3.13",
  "Programming Language :: Python :: 3.14",
  "Programming Language :: Python :: Implementation :: CPython",
  "Programming Language :: Python :: Implementation :: PyPy",
  "Typing :: Typed",
]
dependencies = []

[project.urls]
Documentation = "https://packaging.pypa.io/"
Source = "https://github.com/pypa/packaging"


[dependency-groups]
test = [
  "coverage[toml]>=5.0.0",
  "pip>=21.1",
  "pretend",
  "pytest>=6.2.0",
  "tomli; python_version<'3.11'",
  "tomli_w",
]
dev = [{ include-group = "test" }]


[tool.flit.sdist]
include = ["tests/", "docs/", "CHANGELOG.rst"]
exclude = ["docs/_build", "tests/manylinux/build-hello-world.sh", "tests/musllinux/build.sh", "tests/hello-world.c", "tests/__pycache__", "build/__pycache__"]

[tool.codespell]
ignore-words-list = [
    "dynamc",
    "notin"
]

[tool.coverage.run]
branch = true

[tool.coverage.report]
exclude_lines = ["pragma: no cover", "@abc.abstractmethod", "@abc.abstractproperty"]

[tool.pytest.ini_options]
minversion = "6.2"
addopts = ["-ra", "--showlocals", "--strict-markers", "--strict-config"]
xfail_strict = true
filterwarnings = ["error"]
log_level = "INFO"
testpaths = ["tests"]


[tool.mypy]
strict = true
enable_error_code = ["ignore-without-code", "redundant-expr", "truthy-bool"]
warn_unused_ignores = true
python_version = "3.8"

[[tool.mypy.overrides]]
module = ["_manylinux"]
ignore_missing_imports = true

[tool.ruff]
extend-exclude = [
    "src/packaging/licenses/_spdx.py"
]

[tool.ruff.lint]
extend-select = [
    "B",     # flake8-bugbear
    "E",
    "EXE",   # flake8-executable
    "F",
    "FA",    # flake8-future-annotations
    "FLY",   # flynt
    "I",     # isort
    "ISC",   # flake8-implicit-str-concat
    "N",     # pep8-naming
    "PGH",   # pygrep-hooks
    "PL",    # pylint
    "PYI",   # flake8-pyi
    "RUF",   # Ruff-specific rules
    "SLOT",  # flake8-slots
    "T10",   # flake8-debugger
    "TRY",   # tryceratops
    "UP",    # pyupgrade
    "W",
    "YTT",   # flake8-2020
]
ignore = [
<<<<<<< HEAD
    "N818",    # exceptions must end in "*Error"
    "PLR09",   # too many ...
    "PLR2004", # magic value in comparison
    "PLW0127", # duplicate of F821
=======
    "N818",   # exceptions must end in "*Error"
    "TRY003", # long messages outside exception class
>>>>>>> 8715e836
]

[tool.ruff.lint.per-file-ignores]
"tests/test_*.py" = ["PYI024", "PLR"]
"tasks/check.py" = ["UP032"]
"tests/test_requirements.py" = ["UP032"]<|MERGE_RESOLUTION|>--- conflicted
+++ resolved
@@ -110,15 +110,11 @@
     "YTT",   # flake8-2020
 ]
 ignore = [
-<<<<<<< HEAD
     "N818",    # exceptions must end in "*Error"
     "PLR09",   # too many ...
     "PLR2004", # magic value in comparison
     "PLW0127", # duplicate of F821
-=======
-    "N818",   # exceptions must end in "*Error"
     "TRY003", # long messages outside exception class
->>>>>>> 8715e836
 ]
 
 [tool.ruff.lint.per-file-ignores]
