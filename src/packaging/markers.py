# This file is dual licensed under the terms of the Apache License, Version
# 2.0, and the BSD License. See the LICENSE file in the root of this repository
# for complete details.

from __future__ import annotations

import operator
import os
import platform
import sys
from typing import AbstractSet, Callable, Literal, Mapping, TypedDict, Union, cast

from ._parser import MarkerAtom, MarkerList, Op, Value, Variable
from ._parser import parse_marker as _parse_marker
from ._tokenizer import ParserSyntaxError
from .specifiers import InvalidSpecifier, Specifier
from .utils import canonicalize_name

__all__ = [
    "Environment",
    "EvaluateContext",
    "InvalidMarker",
    "Marker",
    "UndefinedComparison",
    "UndefinedEnvironmentName",
    "default_environment",
]

Operator = Callable[[str, Union[str, AbstractSet[str]]], bool]
EvaluateContext = Literal["metadata", "lock_file", "requirement"]
MARKERS_ALLOWING_SET = {"extras", "dependency_groups"}
MARKERS_REQUIRING_VERSION = {
    "implementation_version",
    "platform_release",
    "python_full_version",
    "python_version",
}


class InvalidMarker(ValueError):
    """
    An invalid marker was found, users should refer to PEP 508.
    """


class UndefinedComparison(ValueError):
    """
    An invalid operation was attempted on a value that doesn't support it.
    """


class UndefinedEnvironmentName(ValueError):
    """
    A name was attempted to be used that does not exist inside of the
    environment.
    """


class Environment(TypedDict):
    implementation_name: str
    """The implementation's identifier, e.g. ``'cpython'``."""

    implementation_version: str
    """
    The implementation's version, e.g. ``'3.13.0a2'`` for CPython 3.13.0a2, or
    ``'7.3.13'`` for PyPy3.10 v7.3.13.
    """

    os_name: str
    """
    The value of :py:data:`os.name`. The name of the operating system dependent module
    imported, e.g. ``'posix'``.
    """

    platform_machine: str
    """
    Returns the machine type, e.g. ``'i386'``.

    An empty string if the value cannot be determined.
    """

    platform_release: str
    """
    The system's release, e.g. ``'2.2.0'`` or ``'NT'``.

    An empty string if the value cannot be determined.
    """

    platform_system: str
    """
    The system/OS name, e.g. ``'Linux'``, ``'Windows'`` or ``'Java'``.

    An empty string if the value cannot be determined.
    """

    platform_version: str
    """
    The system's release version, e.g. ``'#3 on degas'``.

    An empty string if the value cannot be determined.
    """

    python_full_version: str
    """
    The Python version as string ``'major.minor.patchlevel'``.

    Note that unlike the Python :py:data:`sys.version`, this value will always include
    the patchlevel (it defaults to 0).
    """

    platform_python_implementation: str
    """
    A string identifying the Python implementation, e.g. ``'CPython'``.
    """

    python_version: str
    """The Python version as string ``'major.minor'``."""

    sys_platform: str
    """
    This string contains a platform identifier that can be used to append
    platform-specific components to :py:data:`sys.path`, for instance.

    For Unix systems, except on Linux and AIX, this is the lowercased OS name as
    returned by ``uname -s`` with the first part of the version as returned by
    ``uname -r`` appended, e.g. ``'sunos5'`` or ``'freebsd8'``, at the time when Python
    was built.
    """


def _normalize_extra_values(results: MarkerList) -> MarkerList:
    """
    Normalize extra values.
    """
    if isinstance(results[0], tuple):
        lhs, op, rhs = results[0]
        if isinstance(lhs, Variable) and lhs.value == "extra":
            normalized_extra = canonicalize_name(rhs.value)
            rhs = Value(normalized_extra)
        elif isinstance(rhs, Variable) and rhs.value == "extra":
            normalized_extra = canonicalize_name(lhs.value)
            lhs = Value(normalized_extra)
        results[0] = lhs, op, rhs
    return results


def _format_marker(
    marker: list[str] | MarkerAtom | str, first: bool | None = True
) -> str:
    assert isinstance(marker, (list, tuple, str))

    # Sometimes we have a structure like [[...]] which is a single item list
    # where the single item is itself it's own list. In that case we want skip
    # the rest of this function so that we don't get extraneous () on the
    # outside.
    if (
        isinstance(marker, list)
        and len(marker) == 1
        and isinstance(marker[0], (list, tuple))
    ):
        return _format_marker(marker[0])

    if isinstance(marker, list):
        inner = (_format_marker(m, first=False) for m in marker)
        if first:
            return " ".join(inner)
        else:
            return "(" + " ".join(inner) + ")"
    elif isinstance(marker, tuple):
        return " ".join([m.serialize() for m in marker])
    else:
        return marker


_operators: dict[str, Operator] = {
    "in": lambda lhs, rhs: lhs in rhs,
    "not in": lambda lhs, rhs: lhs not in rhs,
    "<": lambda _lhs, _rhs: False,
    "<=": operator.eq,
    "==": operator.eq,
    "!=": operator.ne,
    ">=": operator.eq,
    ">": lambda _lhs, _rhs: False,
}


def _eval_op(lhs: str, op: Op, rhs: str | AbstractSet[str], *, key: str) -> bool:
    op_str = op.serialize()
    if key in MARKERS_REQUIRING_VERSION:
        try:
            spec = Specifier(f"{op_str}{rhs}")
        except InvalidSpecifier:
            pass
        else:
            return spec.contains(lhs, prereleases=True)

    oper: Operator | None = _operators.get(op_str)
    if oper is None:
        raise UndefinedComparison(f"Undefined {op!r} on {lhs!r} and {rhs!r}.")

    return oper(lhs, rhs)


def _normalize(
    lhs: str, rhs: str | AbstractSet[str], key: str
) -> tuple[str, str | AbstractSet[str]]:
    # PEP 685 - Comparison of extra names for optional distribution dependencies
    # https://peps.python.org/pep-0685/
    # > When comparing extra names, tools MUST normalize the names being
    # > compared using the semantics outlined in PEP 503 for names
    if key == "extra":
        assert isinstance(rhs, str), "extra value must be a string"
        return (canonicalize_name(lhs), canonicalize_name(rhs))
    if key in MARKERS_ALLOWING_SET:
        if isinstance(rhs, str):  # pragma: no cover
            return (canonicalize_name(lhs), canonicalize_name(rhs))
        else:
            return (canonicalize_name(lhs), {canonicalize_name(v) for v in rhs})

    # other environment markers don't have such standards
    return lhs, rhs


def _evaluate_markers(
    markers: MarkerList, environment: dict[str, str | AbstractSet[str]]
) -> bool:
    groups: list[list[bool]] = [[]]

    for marker in markers:
        if isinstance(marker, list):
            groups[-1].append(_evaluate_markers(marker, environment))
        elif isinstance(marker, tuple):
            lhs, op, rhs = marker

            if isinstance(lhs, Variable):
                environment_key = lhs.value
                lhs_value = environment[environment_key]
                rhs_value = rhs.value
            else:
                lhs_value = lhs.value
                environment_key = rhs.value
                rhs_value = environment[environment_key]

            assert isinstance(lhs_value, str), "lhs must be a string"
            lhs_value, rhs_value = _normalize(lhs_value, rhs_value, key=environment_key)
<<<<<<< HEAD
            groups[-1].append(_eval_op(lhs_value, op, rhs_value, key=environment_key))
        else:
            assert marker in ["and", "or"]
=======
            groups[-1].append(_eval_op(lhs_value, op, rhs_value))
        elif isinstance(marker, str):
>>>>>>> e49f0fb5
            if marker == "or":
                groups.append([])
            elif marker == "and":
                pass
            else:  # pragma: nocover
                raise ValueError(f"Unexpected logical operator: {marker!r}")
        else:  # pragma: nocover
            raise TypeError(f"Unexpected marker type: {type(marker)!r}")

    return any(all(item) for item in groups)


def format_full_version(info: sys._version_info) -> str:
    version = f"{info.major}.{info.minor}.{info.micro}"
    kind = info.releaselevel
    if kind != "final":
        version += kind[0] + str(info.serial)
    return version


def default_environment() -> Environment:
    iver = format_full_version(sys.implementation.version)
    implementation_name = sys.implementation.name
    return {
        "implementation_name": implementation_name,
        "implementation_version": iver,
        "os_name": os.name,
        "platform_machine": platform.machine(),
        "platform_release": platform.release(),
        "platform_system": platform.system(),
        "platform_version": platform.version(),
        "python_full_version": platform.python_version(),
        "platform_python_implementation": platform.python_implementation(),
        "python_version": ".".join(platform.python_version_tuple()[:2]),
        "sys_platform": sys.platform,
    }


class Marker:
    def __init__(self, marker: str) -> None:
        # Note: We create a Marker object without calling this constructor in
        #       packaging.requirements.Requirement. If any additional logic is
        #       added here, make sure to mirror/adapt Requirement.
        try:
            self._markers = _normalize_extra_values(_parse_marker(marker))
            # The attribute `_markers` can be described in terms of a recursive type:
            # MarkerList = List[Union[Tuple[Node, ...], str, MarkerList]]
            #
            # For example, the following expression:
            # python_version > "3.6" or (python_version == "3.6" and os_name == "unix")
            #
            # is parsed into:
            # [
            #     (<Variable('python_version')>, <Op('>')>, <Value('3.6')>),
            #     'and',
            #     [
            #         (<Variable('python_version')>, <Op('==')>, <Value('3.6')>),
            #         'or',
            #         (<Variable('os_name')>, <Op('==')>, <Value('unix')>)
            #     ]
            # ]
        except ParserSyntaxError as e:
            raise InvalidMarker(str(e)) from e

    def __str__(self) -> str:
        return _format_marker(self._markers)

    def __repr__(self) -> str:
        return f"<Marker('{self}')>"

    def __hash__(self) -> int:
        return hash((self.__class__.__name__, str(self)))

    def __eq__(self, other: object) -> bool:
        if not isinstance(other, Marker):
            return NotImplemented

        return str(self) == str(other)

    def evaluate(
        self,
        environment: Mapping[str, str | AbstractSet[str]] | None = None,
        context: EvaluateContext = "metadata",
    ) -> bool:
        """Evaluate a marker.

        Return the boolean from evaluating the given marker against the
        environment. environment is an optional argument to override all or
        part of the determined environment. The *context* parameter specifies what
        context the markers are being evaluated for, which influences what markers
        are considered valid. Acceptable values are "metadata" (for core metadata;
        default), "lock_file", and "requirement" (i.e. all other situations).

        The environment is determined from the current Python process.
        """
        current_environment = cast(
            "dict[str, str | AbstractSet[str]]", default_environment()
        )
        if context == "lock_file":
            current_environment.update(
                extras=frozenset(), dependency_groups=frozenset()
            )
        elif context == "metadata":
            current_environment["extra"] = ""
        if environment is not None:
            current_environment.update(environment)
            # The API used to allow setting extra to None. We need to handle this
            # case for backwards compatibility.
            if "extra" in current_environment and current_environment["extra"] is None:
                current_environment["extra"] = ""

        return _evaluate_markers(
            self._markers, _repair_python_full_version(current_environment)
        )


def _repair_python_full_version(
    env: dict[str, str | AbstractSet[str]],
) -> dict[str, str | AbstractSet[str]]:
    """
    Work around platform.python_version() returning something that is not PEP 440
    compliant for non-tagged Python builds.
    """
    python_full_version = cast("str", env["python_full_version"])
    if python_full_version.endswith("+"):
        env["python_full_version"] = f"{python_full_version}local"
    return env<|MERGE_RESOLUTION|>--- conflicted
+++ resolved
@@ -243,14 +243,8 @@
 
             assert isinstance(lhs_value, str), "lhs must be a string"
             lhs_value, rhs_value = _normalize(lhs_value, rhs_value, key=environment_key)
-<<<<<<< HEAD
             groups[-1].append(_eval_op(lhs_value, op, rhs_value, key=environment_key))
-        else:
-            assert marker in ["and", "or"]
-=======
-            groups[-1].append(_eval_op(lhs_value, op, rhs_value))
         elif isinstance(marker, str):
->>>>>>> e49f0fb5
             if marker == "or":
                 groups.append([])
             elif marker == "and":
