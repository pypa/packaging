# This file is dual licensed under the terms of the Apache License, Version
# 2.0, and the BSD License. See the LICENSE file in the root of this repository
# for complete details.

from __future__ import annotations

import operator
import os
import platform
import sys
<<<<<<< HEAD
from typing import Any, Callable, Dict, List, Optional, Tuple, TypedDict, Union, cast

from ._parser import (
    MarkerAtom,
    MarkerList,
    Op,
    Value,
    Variable,
)
from ._parser import (
    parse_marker as _parse_marker,
)
=======
from typing import Any, Callable

from ._parser import MarkerAtom, MarkerList, Op, Value, Variable
from ._parser import parse_marker as _parse_marker
>>>>>>> cc938f98
from ._tokenizer import ParserSyntaxError
from .specifiers import InvalidSpecifier, Specifier
from .utils import canonicalize_name

__all__ = [
    "InvalidMarker",
    "UndefinedComparison",
    "UndefinedEnvironmentName",
    "Marker",
    "default_environment",
]

Operator = Callable[[str, str], bool]


class InvalidMarker(ValueError):
    """
    An invalid marker was found, users should refer to PEP 508.
    """


class UndefinedComparison(ValueError):
    """
    An invalid operation was attempted on a value that doesn't support it.
    """


class UndefinedEnvironmentName(ValueError):
    """
    A name was attempted to be used that does not exist inside of the
    environment.
    """


class Environment(TypedDict):
    implementation_name: str
    """The implementation's identifier, e.g. ``'cpython'``."""

    implementation_version: str
    """
    The implementation's version, e.g. ``'3.13.0a2'`` for CPython 3.13.0a2, or
    ``'7.3.13'`` for PyPy3.10 v7.3.13.
    """

    os_name: str
    """
    The value of :py:data:`os.name`. The name of the operating system dependent module
    imported, e.g. ``'posix'``.
    """

    platform_machine: str
    """
    Returns the machine type, e.g. ``'i386'``.

    An empty string if the value cannot be determined.
    """

    platform_release: str
    """
    The system's release, e.g. ``'2.2.0'`` or ``'NT'``.

    An empty string if the value cannot be determined.
    """

    platform_system: str
    """
    The system/OS name, e.g. ``'Linux'``, ``'Windows'`` or ``'Java'``.

    An empty string if the value cannot be determined.
    """

    platform_version: str
    """
    The system's release version, e.g. ``'#3 on degas'``.

    An empty string if the value cannot be determined.
    """

    python_full_version: str
    """
    The Python version as string ``'major.minor.patchlevel'``.

    Note that unlike the Python :py:data:`sys.version`, this value will always include
    the patchlevel (it defaults to 0).
    """

    platform_python_implementation: str
    """
    A string identifying the Python implementation, e.g. ``'CPython'``.
    """

    python_version: str
    """The Python version as string ``'major.minor'``."""

    sys_platform: str
    """
    This string contains a platform identifier that can be used to append
    platform-specific components to :py:data:`sys.path`, for instance.

    For Unix systems, except on Linux and AIX, this is the lowercased OS name as
    returned by ``uname -s`` with the first part of the version as returned by
    ``uname -r`` appended, e.g. ``'sunos5'`` or ``'freebsd8'``, at the time when Python
    was built.
    """


def _normalize_extra_values(results: Any) -> Any:
    """
    Normalize extra values.
    """
    if isinstance(results[0], tuple):
        lhs, op, rhs = results[0]
        if isinstance(lhs, Variable) and lhs.value == "extra":
            normalized_extra = canonicalize_name(rhs.value)
            rhs = Value(normalized_extra)
        elif isinstance(rhs, Variable) and rhs.value == "extra":
            normalized_extra = canonicalize_name(lhs.value)
            lhs = Value(normalized_extra)
        results[0] = lhs, op, rhs
    return results


def _format_marker(
    marker: list[str] | MarkerAtom | str, first: bool | None = True
) -> str:
    assert isinstance(marker, (list, tuple, str))

    # Sometimes we have a structure like [[...]] which is a single item list
    # where the single item is itself it's own list. In that case we want skip
    # the rest of this function so that we don't get extraneous () on the
    # outside.
    if (
        isinstance(marker, list)
        and len(marker) == 1
        and isinstance(marker[0], (list, tuple))
    ):
        return _format_marker(marker[0])

    if isinstance(marker, list):
        inner = (_format_marker(m, first=False) for m in marker)
        if first:
            return " ".join(inner)
        else:
            return "(" + " ".join(inner) + ")"
    elif isinstance(marker, tuple):
        return " ".join([m.serialize() for m in marker])
    else:
        return marker


_operators: dict[str, Operator] = {
    "in": lambda lhs, rhs: lhs in rhs,
    "not in": lambda lhs, rhs: lhs not in rhs,
    "<": operator.lt,
    "<=": operator.le,
    "==": operator.eq,
    "!=": operator.ne,
    ">=": operator.ge,
    ">": operator.gt,
}


def _eval_op(lhs: str, op: Op, rhs: str) -> bool:
    try:
        spec = Specifier("".join([op.serialize(), rhs]))
    except InvalidSpecifier:
        pass
    else:
        return spec.contains(lhs, prereleases=True)

    oper: Operator | None = _operators.get(op.serialize())
    if oper is None:
        raise UndefinedComparison(f"Undefined {op!r} on {lhs!r} and {rhs!r}.")

    return oper(lhs, rhs)


def _normalize(*values: str, key: str) -> tuple[str, ...]:
    # PEP 685 – Comparison of extra names for optional distribution dependencies
    # https://peps.python.org/pep-0685/
    # > When comparing extra names, tools MUST normalize the names being
    # > compared using the semantics outlined in PEP 503 for names
    if key == "extra":
        return tuple(canonicalize_name(v) for v in values)

    # other environment markers don't have such standards
    return values


def _evaluate_markers(markers: MarkerList, environment: dict[str, str]) -> bool:
    groups: list[list[bool]] = [[]]

    for marker in markers:
        assert isinstance(marker, (list, tuple, str))

        if isinstance(marker, list):
            groups[-1].append(_evaluate_markers(marker, environment))
        elif isinstance(marker, tuple):
            lhs, op, rhs = marker

            if isinstance(lhs, Variable):
                environment_key = lhs.value
                lhs_value = environment[environment_key]
                rhs_value = rhs.value
            else:
                lhs_value = lhs.value
                environment_key = rhs.value
                rhs_value = environment[environment_key]

            lhs_value, rhs_value = _normalize(lhs_value, rhs_value, key=environment_key)
            groups[-1].append(_eval_op(lhs_value, op, rhs_value))
        else:
            assert marker in ["and", "or"]
            if marker == "or":
                groups.append([])

    return any(all(item) for item in groups)


def format_full_version(info: sys._version_info) -> str:
    version = "{0.major}.{0.minor}.{0.micro}".format(info)
    kind = info.releaselevel
    if kind != "final":
        version += kind[0] + str(info.serial)
    return version


<<<<<<< HEAD
def default_environment() -> Environment:
=======
def default_environment() -> dict[str, str]:
>>>>>>> cc938f98
    iver = format_full_version(sys.implementation.version)
    implementation_name = sys.implementation.name
    return {
        "implementation_name": implementation_name,
        "implementation_version": iver,
        "os_name": os.name,
        "platform_machine": platform.machine(),
        "platform_release": platform.release(),
        "platform_system": platform.system(),
        "platform_version": platform.version(),
        "python_full_version": platform.python_version(),
        "platform_python_implementation": platform.python_implementation(),
        "python_version": ".".join(platform.python_version_tuple()[:2]),
        "sys_platform": sys.platform,
    }


class Marker:
    def __init__(self, marker: str) -> None:
        # Note: We create a Marker object without calling this constructor in
        #       packaging.requirements.Requirement. If any additional logic is
        #       added here, make sure to mirror/adapt Requirement.
        try:
            self._markers = _normalize_extra_values(_parse_marker(marker))
            # The attribute `_markers` can be described in terms of a recursive type:
            # MarkerList = List[Union[Tuple[Node, ...], str, MarkerList]]
            #
            # For example, the following expression:
            # python_version > "3.6" or (python_version == "3.6" and os_name == "unix")
            #
            # is parsed into:
            # [
            #     (<Variable('python_version')>, <Op('>')>, <Value('3.6')>),
            #     'and',
            #     [
            #         (<Variable('python_version')>, <Op('==')>, <Value('3.6')>),
            #         'or',
            #         (<Variable('os_name')>, <Op('==')>, <Value('unix')>)
            #     ]
            # ]
        except ParserSyntaxError as e:
            raise InvalidMarker(str(e)) from e

    def __str__(self) -> str:
        return _format_marker(self._markers)

    def __repr__(self) -> str:
        return f"<Marker('{self}')>"

    def __hash__(self) -> int:
        return hash((self.__class__.__name__, str(self)))

    def __eq__(self, other: Any) -> bool:
        if not isinstance(other, Marker):
            return NotImplemented

        return str(self) == str(other)

    def evaluate(self, environment: dict[str, str] | None = None) -> bool:
        """Evaluate a marker.

        Return the boolean from evaluating the given marker against the
        environment. environment is an optional argument to override all or
        part of the determined environment.

        The environment is determined from the current Python process.
        """
        current_environment = cast("dict[str, str]", default_environment())
        current_environment["extra"] = ""
        if environment is not None:
            current_environment.update(environment)
            # The API used to allow setting extra to None. We need to handle this
            # case for backwards compatibility.
            if current_environment["extra"] is None:
                current_environment["extra"] = ""

        return _evaluate_markers(self._markers, current_environment)<|MERGE_RESOLUTION|>--- conflicted
+++ resolved
@@ -8,25 +8,10 @@
 import os
 import platform
 import sys
-<<<<<<< HEAD
-from typing import Any, Callable, Dict, List, Optional, Tuple, TypedDict, Union, cast
-
-from ._parser import (
-    MarkerAtom,
-    MarkerList,
-    Op,
-    Value,
-    Variable,
-)
-from ._parser import (
-    parse_marker as _parse_marker,
-)
-=======
-from typing import Any, Callable
+from typing import Any, Callable, TypedDict, cast
 
 from ._parser import MarkerAtom, MarkerList, Op, Value, Variable
 from ._parser import parse_marker as _parse_marker
->>>>>>> cc938f98
 from ._tokenizer import ParserSyntaxError
 from .specifiers import InvalidSpecifier, Specifier
 from .utils import canonicalize_name
@@ -254,11 +239,7 @@
     return version
 
 
-<<<<<<< HEAD
 def default_environment() -> Environment:
-=======
-def default_environment() -> dict[str, str]:
->>>>>>> cc938f98
     iver = format_full_version(sys.implementation.version)
     implementation_name = sys.implementation.name
     return {
